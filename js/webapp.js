

/*
  This program and the accompanying materials are
  made available under the terms of the Eclipse Public License v2.0 which accompanies
  this distribution, and is available at https://www.eclipse.org/legal/epl-v20.html
  
  SPDX-License-Identifier: EPL-2.0
  
  Copyright Contributors to the Zowe Project.
*/

'use strict';
const express = require('express');
const util = require('util');
const url = require('url');
const expressWs = require('express-ws');
const path = require('path');
const Promise = require('bluebird');
const http = require('http');
const https = require('https');
const bodyParser = require('body-parser');
const cookieParser = require('cookie-parser')
const session = require('express-session');
const zluxUtil = require('./util');
const configService = require('../plugins/config/lib/configService.js');
const proxy = require('./proxy');
const zLuxUrl = require('./url');
const UNP = require('./unp-constants');
const translationUtils = require('./translation-utils');

/**
 * Sets up an Express application to serve plugin data files and services  
 */

const DEFAULT_SESSION_TIMEOUT_MS = 60 /* min */ * 60 * 1000;

const SERVICE_TYPE_NODE = 0;
const SERVICE_TYPE_PROXY = 1;
const PROXY_SERVER_CONFIGJS_URL = '/plugins/com.rs.configjs/services/data/';
//TODO: move this (and other consts) to a commonly accessible constants file when moving to typescript
const WEBSOCKET_CLOSE_INTERNAL_ERROR = 4999; 
const WEBSOCKET_CLOSE_BY_PROXY = 4998;
const WEBSOCKET_CLOSE_CODE_MINIMUM = 3000;
const DEFAULT_READBODY_LIMIT = process.env.ZLUX_DEFAULT_READBODY_LIMIT || 102400;//100kb

var contentLogger = zluxUtil.loggers.contentLogger;
var bootstrapLogger = zluxUtil.loggers.bootstrapLogger;
var installLog = zluxUtil.loggers.installLogger;
var utilLog = zluxUtil.loggers.utilLogger;
var routingLog = zluxUtil.loggers.routing;

const jsonParser = bodyParser.json()
const urlencodedParser = bodyParser.urlencoded({ extended: false })

const proxyMap = new Map();

function DataserviceContext(serviceDefinition, serviceConfiguration, 
    pluginContext) {
  this.serviceDefinition = serviceDefinition;
  this.serviceConfiguration = serviceConfiguration;
  this.plugin = pluginContext;
  this.logger = global.COM_RS_COMMON_LOGGER.makeComponentLogger(
    pluginContext.pluginDef.identifier + "." + serviceDefinition.name);
}
DataserviceContext.prototype = {
  makeSublogger(name) {
    return makeSubloggerFromDefinitions(this.plugin.pluginDef,
        this.serviceDefinition, name);
  },
  
  addBodyParseMiddleware(router) {
    router.use(bodyParser.json({type:'application/json'}));
    router.use(bodyParser.text({type:'text/plain'}));
    router.use(bodyParser.text({type:'text/html'}));
  },
  
  makeErrorObject: zluxUtil.makeErrorObject
};

function do404(URL, res, message) {
  contentLogger.debug("404: "+message+", url="+URL);
  res.statusMessage = message;
  res.status(404).send("<h1>Resource not found, URL: "+URL+"</h1></br><h2>Additional info: "+message+"</h2>");
}

function sendAuthenticationFailure(res, authType) {
  res.status(401).json({
    'error':'unauthorized',
    'plugin':pluginDefinition.identifier,
    'service':serviceDefinition.name,
    'authenticationType':authType
  });
};
function sendAuthorizationFailure(res, authType, resource) {
  res.status(403).json({
    'error':'forbidden',
    'plugin':pluginDefinition.identifier,
    'service':serviceDefinition.name,
    'authenticationType':authType,
    'resource':resource
  });
};

const staticHandlers = {
  plugins: function(plugins) {
    return function(req, res) {
      let parsedRequest = url.parse(req.url, true);
      if (!parsedRequest.query) {
        do404(req.url, res, "A plugin query must be specified");
        return;
      }
      let type = parsedRequest.query["type"];
      /*
        Note: here, we query for installed plugins using a filter of either 'all' or a specific pluginType.
        But, some plugins do not have pluginTypes currently. People can forget to include that information.
        In our code, we've been assuming that plugins that do not declare a type are of type 'application',
        but this should be enforced somehow in the future.
      */
      if (!type) {
        do404(req.url, res, "A plugin type must be specified");
        return;
      }
      const acceptLanguage = 
        translationUtils.getAcceptLanguageFromCookies(req.cookies) || req.headers['accept-language'] || '';
      const pluginDefs = plugins.map(p => p.exportTranslatedDef(acceptLanguage));
      const response = {
        //TODO type/version
        pluginDefinitions: null 
      };
      contentLogger.debug('Type requested ='+type);
      if (type == "all") {
        response.pluginDefinitions = pluginDefs;
      } else {
        response.pluginDefinitions = pluginDefs.filter(def => {
          if (def.pluginType != null) {
            contentLogger.debug('Returning true if type matches, type='
                + def.pluginType);
            return def.pluginType === type;
          } else if (type == 'application') {
            contentLogger.debug('Returning true because type is application');
            return true;
          } else {
            contentLogger.debug('Returning false because type did not match');
            return false;
          }
        });
      }
      res.json(response);
    }
  },
  
  //TODO unify '/plugins' and '/apiManagement/plugins'
  apiManagement(webApp) {
    const r = express.Router();
    r.post('/plugins', jsonParser, function api(req, res) {
      const pluginDef = req.body;
      //TODO rewrite to EvenEmitter
      Promise.resolve().then(() => webApp.options.newPluginHandler(pluginDef))
        .then(() => {
          res.status(200).send('plugin added');
        }, (err) => {
          res.status(400).send('failed to add the plugin: ' + err.message);
          console.warn(err);
        });
    });
    return r;
  },
  
  eureka() {
    const router = express.Router();
    router.get('/server/eureka/info', function(req, res, next) {
      res.send('{"id":"zlux"}');
    });
    router.get('/server/eureka/health', function(req, res, next) {
      res.send('{"status":"UP"}');
    });
    return router;
  },
  
  proxies(options) {
    return (req, res) => {
      res.json({
        "zssServerHostName": options.proxiedHost,
        "zssPort": options.proxiedPort
      });
    }
  },
  
  echo() {
    return (req, res) =>{
      contentLogger.log(contentLogger.INFO, 'echo\n' + util.inspect(req));
      res.json(req.params);
    }
  }
};

/**
 *  This is passed to every other service of the plugin, so that 
 *  the service can be called by other services under the plugin
 */
function WebServiceHandle(urlPrefix, networkConfig) {
  this.urlPrefix = urlPrefix;
  this.isHttps = networkConfig.isHttps;
  this.port = networkConfig.port;
  this.host = networkConfig.host;
}
WebServiceHandle.prototype = {
  constructor: WebServiceHandle,
  //This is currently suboptimal: it makes an HTTP call
  //to localhost for every service call. We could instead just call
  //the corresponding router directly with mock request and
  //response objects, but that's tricky, so let's do that
  //later.

  //  router: null,
  port: 0,
  urlPrefix: null,

  call(path, options, originalRequest) {
    return new Promise((resolve, reject) => {
      if (typeof path === "object") {
        options = path;
        path = "";
      }
      options = options || {};
      let url = this.urlPrefix;
      if (path) {
        url += '/' + path;
      }
      let rejectUnauthorized;
      let protocol;
      if (this.isHttps) {
        protocol = 'https:';
        rejectUnauthorized = false;
      } else {
        protocol = 'http:';
      }
      const requestOptions = {
        hostname: this.host,
        port: this.port,
        method: options.method || "GET",
        protocol: protocol,
        path: url,
        auth: options.auth,
        rejectUnauthorized: rejectUnauthorized
      };
      const headers = {};
      if (originalRequest) {
        var cookie = originalRequest.get('cookie');
        if (cookie) {
          headers["Cookie"] = cookie;
        }
      }
      Object.assign(headers, options.headers);
      if (options.body) {
        if (typeof options.body === "string") {
          if (options.contentType) {
            headers["Content-Type"] = options.contentType;
          } else {
            headers["Content-Type"] = "application/json";
          }
          headers["Content-Length"] =  options.body.length;
        } else {
          headers["Content-Type"] = "application/json";
          const json = JSON.stringify(options.body)
          headers["Content-Length"] =  json.length;
          options.body = json;
        }
      }
      //console.log("headers: ", headers)
      if (Object.getOwnPropertyNames(headers).length > 0) {
        requestOptions.headers = headers;
      }
      let httpOrHttps = this.isHttps ? https : http;
      const request = httpOrHttps.request(requestOptions, (response) => {
        var chunks = [];
        response.on('data',(chunk)=> {
          utilLog.debug('Callservice: Data received');
          chunks.push(chunk);
        });
        response.on('end',() => {
          utilLog.debug('Callservice: Service call completed.');
          response.body = Buffer.concat(chunks).toString();
          resolve(response);
        });
      }
      );
      request.on('error', (e) => {
        utilLog.warn('Callservice: Service call failed.');
        reject(e);
      });
      if (options.body) {
        request.write(options.body);
      }
      utilLog.debug('Callservice: Issuing request to service: ' 
          + JSON.stringify(requestOptions, null, 2));
      request.end();
    }
    );
  }
};


const commonMiddleware = {
  /**
   * Initializes the req.mvdData (or whatever the name of the project at the moment is)
   *
   * The request object is cached in the closure scope here, so that a service
   * making a call to another service doesn't have to bother about passing the  
   * authentication data on: we'll do that
   */
  
  addAppSpecificDataToRequest(globalAppData) {
    return function addAppSpecificData(req, res, next) {
      const appData = Object.create(globalAppData);
      if (!req[`${UNP.APP_NAME}Data`]) {
        req[`${UNP.APP_NAME}Data`] = appData; 
      }
      appData.makeErrorObject = zluxUtil.makeErrorObject; 
      if (!appData.webApp) {
        appData.webApp = {};
      } else {
      	appData.webApp = Object.create(appData.webApp);
      }
      appData.webApp.callRootService = function callRootService(name, url, 
          options) {
        return this.rootServices[name].call(url, options, req);
      }
      if (!appData.plugin) {
        appData.plugin = {};
      } else {
      	appData.plugin = Object.create(appData.plugin);
      }
      appData.plugin.callService = function callService(name, url, options) {
        try {
          const allHandles = this.services[name];
          let version = '_current';
          if (appData.service.def.versionRequirements 
              && appData.service.def.versionRequirements[name]) {
            version = appData.service.def.versionRequirements[name];
          }
          const service = allHandles[version];
          return service.call(url, options, req);
        } catch (e) {
          return Promise.reject(e);
        }
      }
      if (!appData.service) {
        appData.service = {};
      } else {
        appData.service = Object.create(appData.service);
      }
      next();
    }
  },
  
  injectPluginDef(pluginDef) {
    return function(req, res, next) {
      req[`${UNP.APP_NAME}Data`].plugin.def = pluginDef;
      next();
    }
  },
  
  injectServiceDef(serviceDef) {
    return function _injectServiceDef(req, res, next) {
      req[`${UNP.APP_NAME}Data`].service.def = serviceDef;
      next();
    }
  },


  /**
   * Injects the service handles to the request so that a service can
   * call other serivces - root services or services created or imported
   * by the plugin, by reading 
   *   req.mvdData.plugin.services[serviceName] 
   * or
   *   req.mvdData.webApp.rootServices[serviceName] 
   *
   * It's context-sensitive, the behaviour depends on the plugin
   */
  injectServiceHandles(serviceHandles, isRoot) {
    if (isRoot) {
      return function injectRoot(req, res, next) {
        //console.log('injecting services: ', Object.keys(serviceHandles))
        req[`${UNP.APP_NAME}Data`].webApp.rootServices = serviceHandles;
        next();
      }
    } else {
      return function inject(req, res, next) {
       // console.log('injecting services: ', Object.keys(serviceHandles))
        req[`${UNP.APP_NAME}Data`].plugin.services = serviceHandles;
        next();
      }
    }
  },
  
  /**
   * A pretty crude request body reader
   */
  readBody() {
    return function readBody(req, res, next) {
      if (req.body) {
        next()
        return;
      }
      var bodyLen = 0;
      const body = [];
      const contentType = req.get('Content-Type');
      if ((req.method != 'POST') && (req.method != 'PUT')) {
        next();
        return;
      }
      var onData = function(chunk) {
        body.push(chunk);
        bodyLen += chunk.length;
        if (bodyLen > DEFAULT_READBODY_LIMIT) {
          req.removeListener('data', onData); 
          req.removeListener('end', onEnd);
          res.send(413, 'content too large');
        }
      };
      var onEnd = function() {
        req.body = Buffer.concat(body).toString();
        next();
        return;
      };
      req.on('data', onData).on('end', onEnd);
    }
  },
  
  logRootServiceCall(proxied, serviceName) {
    const type = proxied? "Proxied root" : "root"
    return function logRouting(req, res, next) {
      routingLog.debug(`${req.session.id}: ${type} service called: `
          +`${serviceName}, ${req.method} ${req.url}`);
      next();
    }
  },
  
  logServiceCall(pluginId, serviceName) {
    return function logRouting(req, res, next) {
      routingLog.debug(`${req.session.id}: Service called: `
          +`${pluginId}::${serviceName}, ${req.method} ${req.url}`);
      next();
    }
  }
}

function makeSubloggerFromDefinitions(pluginDefinition, serviceDefinition, name) {
  return global.COM_RS_COMMON_LOGGER.makeComponentLogger(pluginDefinition.identifier
      + "." + serviceDefinition.name + ':' + name);
}

function ImportManager() {
  this.routers = {};
}
ImportManager.prototype = {
  constructor: ImportManager,
  
  routers: null
  
}

function getLoopbackDefaults(webappOptions) {
  //if this isn't here, throw
  let nodeConfig = webappOptions.serverConfig.node;

  let getPreferredAddress = function(addresses) {
    if (!addresses) {
      return '127.0.0.1';
    }
    for (let i = 0; i < addresses.length; i++) {
      let address = addresses[i];
      if (address == '127.0.0.1' || address == 'localhost' || address == '0.0.0.0') {
        return '127.0.0.1';
      } else if (address == '::1' || address == '::'
                 //actual madmen
                 || address == '0000:0000:0000:0000:0000:0000:0000:0000'
                 || address == '0000:0000:0000:0000:0000:0000:0000:0001') {
        return '::1';
      }
    }
    installLog.warn(`Loopback calls: localhost equivalent address not found in list`,addresses,
                    `. Using first address (${addresses[0]}); Verify firewall will allow this.`);
    return addresses[0];
  }
  
  if (nodeConfig.https) {
    return {
      port: nodeConfig.https.port,
      isHttps: true,
      host: getPreferredAddress(nodeConfig.https.ipAddresses)
    }
  } else {
    return {
      port: nodeConfig.http.port,
      isHttps: false,
      host: getPreferredAddress(nodeConfig.http.ipAddresses)
    }
  }
}

const defaultOptions = {
  httpPort: 0,
  productCode: null,
  productDir: null,
  proxiedHost: null,
  proxiedPort: 0,
  rootRedirectURL: null,
  rootServices: null,
  staticPlugins: null,
  newPluginHandler: null
};

function WebApp(options){
  this.expressApp = express();
  let sessionTimeoutMs = DEFAULT_SESSION_TIMEOUT_MS;
  if (options.sessionTimeoutMs) {
    sessionTimeoutMs = options.sessionTimeoutMs;
  }
  this.expressApp.use(cookieParser());
  this.expressApp.use(session({
    //TODO properly generate this secret
    secret: process.env.expressSessionSecret ? process.env.expressSessionSecret : 'whatever',
    // FIXME: require magic is an anti-pattern. all require() calls should 
    // be at the top of the file. TODO Ensure this can be safely moved to the
    // top of the file: it must have no side effects and it must not depend
    // on any global state
    store: require("./sessionStore").sessionStore,
    resave: true, saveUninitialized: false,
    cookie: {
      maxAge: sessionTimeoutMs
    }
  }));
  defaultOptions.loopback = getLoopbackDefaults(options);
  this.options = zluxUtil.makeOptionsObject(defaultOptions, options);
  this.auth = options.auth;
  expressWs(this.expressApp);
  this.expressApp.serverInstanceUID = Date.now(); // hack
  this.pluginRouter = express.Router();
  this.routers = {};
  this.appData = {
    webApp: {
      proxiedHost: options.proxiedHost,
    }, 
    plugin: {

    }
    //more stuff can be added
  };
  this.plugins = [];
  //hack for pseudo-SSO
  this.authServiceHandleMaps = {};
}
WebApp.prototype = {
  constructor: WebApp,
  options: null,
  expressApp: null,
  routers: null,
  appData: null,
  //hack for pseudo-SSO
  authServiceHandleMaps: null,

  toString() {
    return `[WebApp product: ${this.options.productCode}]`
  },
  
  makeProxy(urlPrefix, noAuth) {
    const r = express.Router();
    r.use(proxy.makeSimpleProxy(this.options.proxiedHost, this.options.proxiedPort, 
    {
      urlPrefix, 
      isHttps: false, 
      addProxyAuthorizations: (noAuth? null : this.auth.addProxyAuthorizations) 
    }));
    r.ws('/', proxy.makeWsProxy(this.options.proxiedHost, this.options.proxiedPort, 
        urlPrefix, false))
    return r;
  },
  
  makeExternalProxy(host, port, urlPrefix, isHttps, noAuth, pluginID, serviceName) {
    const r = express.Router();
    installLog.info(`Setting up ${isHttps? 'HTTPS' : 'HTTP'} proxy `
                    +`(${pluginID}:${serviceName}) to destination=${host}:${port}/${urlPrefix}`);
    let myProxy = proxy.makeSimpleProxy(host, port, {
      urlPrefix, 
      isHttps, 
      addProxyAuthorizations: (noAuth? null : this.auth.addProxyAuthorizations),
      allowInvalidTLSProxy: this.options.allowInvalidTLSProxy
    }, pluginID, serviceName);
    proxyMap.set(pluginID + ":" + serviceName, myProxy);
    r.use(myProxy);
    return r;
  },
  
  installStaticHanders() {
    const webdir = path.join(path.join(this.options.productDir,
      this.options.productCode), 'web');
    const rootPage = this.options.rootRedirectURL? this.options.rootRedirectURL 
        : '/';
    if (rootPage != '/') {
      this.expressApp.get('/', function(req,res) {
        res.redirect(rootPage);
      });
    }
    this.expressApp.use(rootPage, express.static(webdir));
  },

  installCommonMiddleware() {
    this.expressApp.use(commonMiddleware.addAppSpecificDataToRequest(
        this.appData));
  },

  _installRootService(url, method, handler, {needJson, needAuth, isPseudoSso}) {
    const handlers = [commonMiddleware.logRootServiceCall(false, url)];
    if (needJson) {
      handlers.push(jsonParser);
    }
    if (isPseudoSso) {
      handlers.push((req, res, next) => {
        //hack for pseudo-SSO
        req[`${UNP.APP_NAME}Data`].webApp.authServiceHandleMaps = 
          this.authServiceHandleMaps;
        next();
      })
    }
    if (needAuth) {
      handlers.push(this.auth.middleware); 
    }
    handlers.push(handler);
    installLog.info(`installing root service at ${url}`);
    this.expressApp[method](url, handlers); 
  },
  
  installRootServices() {
    const serviceHandleMap = {};
    for (const proxiedRootService of this.options.rootServices || []) {
      const name = proxiedRootService.name || proxiedRootService.url.replace("/", "");
      installLog.info(`installing root service proxy at ${proxiedRootService.url}`);
      //note that it has to be explicitly false. other falsy values like undefined
      //are treated as default, which is true
      if (proxiedRootService.requiresAuth === false) {
        const _router = this.makeProxy(proxiedRootService.url, true);
        this.expressApp.use(proxiedRootService.url,
            [commonMiddleware.logRootServiceCall(true, name), _router]);
      } else {
        const _router = this.makeProxy(proxiedRootService.url);
        this.expressApp.use(proxiedRootService.url,
            this.auth.middleware,
            [commonMiddleware.logRootServiceCall(true, name), _router]);
      }
      serviceHandleMap[name] = new WebServiceHandle(proxiedRootService.url, 
                                                    this.options.loopback);
    }
    this.expressApp.use(commonMiddleware.injectServiceHandles(serviceHandleMap,
        true));
    
    this._installRootService('/auth', 'post', this.auth.doLogin, 
        {needJson: true, needAuth: false, isPseudoSso: true});
    this._installRootService('/auth', 'get', this.auth.getStatus, 
      {needJson: true, needAuth: false, isPseudoSso: true});
    this._installRootService('/auth-logout', 'post', this.auth.doLogout, 
        {needJson: true, needAuth: false, isPseudoSso: true});
    this._installRootService('/auth-logout', 'get', this.auth.doLogout, 
        {needJson: true, needAuth: false, isPseudoSso: true});
    serviceHandleMap['auth'] = new WebServiceHandle('/auth', 
<<<<<<< HEAD
                                                    this.options.loopback);
    this.expressApp.get('/plugins', 
        //this.auth.middleware, 
        staticHandlers.plugins(this.plugins));
    serviceHandleMap['plugins'] = new WebServiceHandle('/plugins', 
                                                       this.options.loopback);
    this.expressApp.get('/server/proxies', 
        this.auth.middleware, 
      (req, res) =>{
        contentLogger.log(contentLogger.INFO, '/server/proxies\n' + util.inspect(req));      
        res.json({"zssServerHostName":this.options.proxiedHost,"zssPort":this.options.proxiedPort});
      }); 
    serviceHandleMap['server/proxies'] = new WebServiceHandle('/server/proxies', 
                                                              this.options.loopback);
    this.expressApp.get('/echo/*', 
      this.auth.middleware, 
      (req, res) =>{
        contentLogger.log(contentLogger.INFO, 'echo\n' + util.inspect(req));
        res.json(req.params);
      });
    serviceHandleMap['echo'] = new WebServiceHandle('/echo', 
                                                    this.options.loopback);
    this.expressApp.get('/echo/*',  
      this.auth.middleware, 
      (req, res) =>{
        contentLogger.log(contentLogger.INFO, 'echo\n' + util.inspect(req));
        res.json(req.params);
      });
    serviceHandleMap['echo'] = new WebServiceHandle('/echo', 
                                                    this.options.loopback);
    this.expressApp.use('/apiManagement/', 
        this.auth.middleware, 
        staticHandlers.apiManagement(this));
=======
        this.options.httpPort, this.options.httpsPort);
    
    this._installRootService('/plugins', 'get', staticHandlers.plugins(this.plugins), 
        {needJson: false, needAuth: false, isPseudoSso: false});
    serviceHandleMap['plugins'] = new WebServiceHandle('/plugins', 
        this.options.httpPort, this.options.httpsPort);
    this._installRootService('/server/proxies', 'get', staticHandlers.proxies(this.options),
        {needJson: false, needAuth: true, isPseudoSso: false});
    serviceHandleMap['server/proxies'] = new WebServiceHandle('/server/proxies', 
        this.options.httpPort, this.options.httpsPort);
    this._installRootService('/echo/*', 'get', staticHandlers.echo(),
        {needJson: false, needAuth: true, isPseudoSso: false});
    serviceHandleMap['echo'] = new WebServiceHandle('/echo', 
        this.options.httpPort, this.options.httpsPort);
    this._installRootService('/apiManagement', 'use', staticHandlers.apiManagement(this),
        {needJson: false, needAuth: true, isPseudoSso: false});
    
>>>>>>> deba9656
    serviceHandleMap['apiManagement'] = new WebServiceHandle('/apiManagement', 
                                                             this.options.loopback);
    this.expressApp.use(staticHandlers.eureka());
  },
  
  _makeRouterForLegacyService(pluginContext, service) {
    const plugin = pluginContext.pluginDef;
    const subUrl = zLuxUrl.makeServiceSubURL(service);
    installLog.debug(plugin.identifier + ": service " + subUrl);
    const constructor = service.nodeModule[service.handlerInstaller];
    const router = express.Router();
    const urlSpec = "/" + this.options.productCode + "/plugins/" 
      + plugin.identifier + "/services/" + service.name + "/";
    const manager = {
      serverConfig:pluginContext.server.config.user,
      plugins:pluginContext.server.state.pluginMap,
      productCode:this.options.productCode
    };
    const handleWebsocketException = function(e, ws) {
      logException(e);
      try {
        ws.close(WEBSOCKET_CLOSE_INTERNAL_ERROR,JSON.stringify({ 
          error: 'Internal Server Error'
        }));
      } catch (closeEx) {
        logException(closeEx);
      }
    };
    const logException = function(e) {
      utilLog.warn(toString()+' Exception caught. Message='+e.message);
      utilLog.warn("Stack trace follows\n"+e.stack);
    };
    const toString = function() {
      return '[Service URL: '+urlSpec+']';
    };
    const legacyDataserviceAttributes = {
      logger: global.COM_RS_COMMON_LOGGER.makeComponentLogger(plugin.identifier
          + "." + service.name),
      toString: toString,
      urlSpec: urlSpec,
      makeSublogger(name) {
        return makeSubloggerFromDefinitions(plugin,service,name);
      },
      pluginDefinition: plugin,
      serviceDefinition: service,
      manager: manager
    };
    const handler = new constructor(service, service.methods, manager,
      legacyDataserviceAttributes);
    for (const methodUC of service.methods || []) {
      const method = methodUC.toLowerCase();
      if (!/^(get|post|put|delete|ws)$/.exec(method)) {
        installLog.warn(plugin.identifier + ": invalid method " + method);
        continue;
      }
      if (method === 'ws') {
        installLog.info(plugin.identifier + ": installing websocket service");
        router.ws('/',(ws,req) => {
          var session;
          try {
            session = handler.createSession(req);
          } catch (e) {
            handleWebsocketException(e,ws);
          }
          ws.on('message', function(msg) {
            try {
              session.handleWebsocketMessage(msg,ws);
            } catch (e) {
              handleWebsocketException(e,ws);
            }
          });
          
          ws.on('close', function(code, reason) {
            try {
              session.handleWebsocketClosed(ws, code, reason);
            } catch (e) {
              handleWebsocketException(e,ws);            
            }
          });
          
          if (session.handleWebsocketConnect) {
            session.handleWebsocketConnect(ws);
          }
        });
      } else {
        for (const route of [router.route('/'), router.route('/*')]) {
          if (method === "post" || method === "put") {
            route[method](commonMiddleware.readBody());
          }
          installLog.debug(`${plugin.identifier}: ${method} ${route.path} `
                           +` handled by ${service.handlerInstaller}`);
          route[method]((req, res) => {
            handler.handleRequest(req, res, req.body, req.path.substring(1));
          });
        }
      }
    }
    return router;
  },

  _makeRouter: function *(service, plugin, pluginContext, pluginChain) {
    const serviceRouterWithMiddleware = pluginChain.slice();
    serviceRouterWithMiddleware.push(commonMiddleware.injectServiceDef(
        service));
    serviceRouterWithMiddleware.push(this.auth.middleware);
    serviceRouterWithMiddleware.push(commonMiddleware.logServiceCall(
        plugin.identifier, service.name));
    let router;
    switch (service.type) {
    case "service":
      //installLog.info(`${plugin.identifier}: installing proxy at ${subUrl}`);
      router = this.makeProxy(zLuxUrl.makePluginURL(this.options.productCode, 
          plugin.identifier) + zLuxUrl.makeServiceSubURL(service, false, true));
      break;
    case "nodeService":
      //installLog.info(
      //    `${plugin.identifier}: installing legacy service router at ${subUrl}`);
      router = this._makeRouterForLegacyService(pluginContext, service);
      break;
    case "router": {
        //installLog.info(`${plugin.identifier}: installing node router at ${subUrl}`);
        const serviceConfiguration = configService.getServiceConfiguration(
            plugin.identifier,  service.name, 
            pluginContext.server.config.app, this.options.productCode);
        const dataserviceContext = new DataserviceContext(service, 
            serviceConfiguration, pluginContext);
        if (!service.routerFactory) {
          router = yield service.nodeModule(dataserviceContext);
          installLog.info("Loaded Router for plugin=" + plugin.identifier 
              + ", service="+service.name + ". Router="+router);          
        } else {
          router = yield service.nodeModule[service.routerFactory](
              dataserviceContext);
          installLog.info("Loaded Router from factory for plugin=" 
                          + plugin.identifier + ", service=" + service.name
                          + ". Factory="+service.routerFactory);
        }
      }
      break;
    case "external":
//      installLog.info(`${plugin.identifier}: installing external proxy at ${subUrl}`);
      router = this.makeExternalProxy(service.host, service.port,
          service.urlPrefix, service.isHttps,
          undefined, plugin.identifier, service.name);
      break;
    }
    serviceRouterWithMiddleware.push(router);
    return serviceRouterWithMiddleware;
  },
  
  _makeServiceHandleMap(plugin, urlBase) {
    const serviceHandleMap = {};
    for (const group of zluxUtil.concatIterables(
        Object.values(plugin.dataServicesGrouped),
        Object.values(plugin.importsGrouped))) {
      let versionHandles = serviceHandleMap[group.name];
      if (!versionHandles) {
        versionHandles = serviceHandleMap[group.name] = {};
      }
      for (const version of Object.keys(group.versions)) {
        const service = group.versions[version];
        const subUrl = urlBase + zLuxUrl.makeServiceSubURL(service);
        const handle = new WebServiceHandle(subUrl, this.options.loopback);
        versionHandles[version] = handle;
        if (version === group.highestVersion) {
          const defaultSubUrl = urlBase + zLuxUrl.makeServiceSubURL(service, true);
          versionHandles['_current'] = handle;
        }
      }
    }
    return serviceHandleMap;
  },
  
  _installDataServices: function*(pluginContext, urlBase) {
    const plugin = pluginContext.pluginDef;
    if (!plugin.dataServicesGrouped) {
      return;
    }
    installLog.info(`${plugin.identifier}: installing data services`)
    const serviceHandleMap = this._makeServiceHandleMap(plugin, urlBase);
    if (plugin.pluginType === 'nodeAuthentication') {
      //hack for pseudo-SSO
      this.authServiceHandleMaps[plugin.identifier] = serviceHandleMap;
    }
    const pluginChain = [
      commonMiddleware.injectPluginDef(plugin),
      commonMiddleware.injectServiceHandles(serviceHandleMap),
    ];
    let pluginRouters = this.routers[plugin.identifier];
    if (!pluginRouters) {
      pluginRouters = this.routers[plugin.identifier] = {};
    }
    for (const serviceName of Object.keys(plugin.dataServicesGrouped)) {
      installLog.info(`${plugin.identifier}: installing service ${serviceName}`)
      let serviceRouters = pluginRouters[serviceName];
      if (!serviceRouters) {
        serviceRouters = pluginRouters[serviceName] = {};
      }
      const group = plugin.dataServicesGrouped[serviceName];
      for (const version of Object.keys(group.versions)) {
        const service = group.versions[version];
        const subUrl = urlBase + zLuxUrl.makeServiceSubURL(service);
        const router = yield* this._makeRouter(service, plugin, pluginContext, 
            pluginChain); 
        installLog.info(`${plugin.identifier}: installing router at ${subUrl}`);
        this.pluginRouter.use(subUrl, router);
        serviceRouters[version] = router;
        if (version === group.highestVersion) {
          const defaultSubUrl = urlBase + zLuxUrl.makeServiceSubURL(service, true);
          this.pluginRouter.use(defaultSubUrl, router);
          serviceRouters['_current'] = router;
        }
      }
    } 
  },

  _resolveImports(plugin, urlBase) {
    if (!plugin.importsGrouped) {
      return;
    }
    for (const localName of Object.keys(plugin.importsGrouped)) {
      installLog.info(`${plugin.identifier}: importing service ${localName}`)
      const group = plugin.importsGrouped[localName];
      for (const version of Object.keys(group.versions)) {
        const importedService = group.versions[version];
        const subUrl = urlBase 
          + zLuxUrl.makeServiceSubURL(importedService);
        const importedRouter = this.routers[importedService.sourcePlugin]
          [importedService.sourceName][importedService.version];
        if (!importedRouter) {
          throw new Error(
            `Import ${importedService.sourcePlugin}:${implortedService.sourceName}`
            + " can't be satisfied");
        }
        installLog.info(`${plugin.identifier}: installing import`
           + ` ${importedService.sourcePlugin}:${importedService.sourceName}`
           + ` at ${subUrl}`);
        this.pluginRouter.use(subUrl, importedRouter);
        if (version === group.highestVersion) {
          const defaultSubUrl = urlBase 
              + zLuxUrl.makeServiceSubURL(importedService, true);
          this.pluginRouter.use(defaultSubUrl, importedRouter);
        }
      }
    }
  },

  _installPluginStaticHandlers(plugin, urlBase) {
    installLog.info(`${plugin.identifier}: installing static file handlers...`);
    if (plugin.webContent && plugin.webContent.path) {
      let url = `${urlBase}/web`;
      installLog.info(`${plugin.identifier}: serving static files at ${url}`);
      //console.log(url, plugin.webContent.path);
      this.pluginRouter.use(url, express.static(plugin.webContent.path));
    }
    if (plugin.pluginType === "library") {
      let url = `/lib/${plugin.identifier}/${plugin.libraryVersion}`;
      installLog.info(`${plugin.identifier}: serving library files at ${url}`);
      this.pluginRouter.use(url, express.static(plugin.location));
    }
  },
  
  _installSwaggerCatalog(plugin, urlBase) {
    const openApi = plugin.getApiCatalog(this.options.productCode);
    const router = express.Router();
    router.get("/", (req, res) => {
      res.status(200).json(openApi);
    });
    this.pluginRouter.use(zLuxUrl.join(urlBase, '/catalogs/swagger'),
        router);
  },

  injectPluginRouter() {
    this.expressApp.use(this.pluginRouter);
  },
  
  installPlugin: Promise.coroutine(function*(pluginContext) {
    const plugin = pluginContext.pluginDef;
    const urlBase = zLuxUrl.makePluginURL(this.options.productCode, 
        plugin.identifier);
    try {
      //dataservices load first since in case of error, we want to skip the rest of the plugin load
      yield *this._installDataServices(pluginContext, urlBase);
      this._installSwaggerCatalog(plugin, urlBase);
      this._installPluginStaticHandlers(plugin, urlBase);      
    } catch (e) {
      //index.js listens and logs, so dont log twice here
      //throw so that plugin isnt pushed to list if there's something wrong with it
      throw e;
    }
    this._resolveImports(plugin, urlBase);
    this.plugins.push(plugin);
  }),

  installErrorHanders() {
    this.expressApp.use((req, res, next) => {
      const headers = req.headers
      for (const header of Object.keys(headers)) {
        /* Try to find a referer header and try to
         * redirect to our server,
         */
        if (header == 'referer') {
          let referrer = headers[header];
          var pattern = new RegExp('^http.+\/'+this.options.productCode+'\/plugins\/.+');
          if (pattern.test(referrer)) {
            var parts = headers[header].split("/");
            var zluxIndex = parts.indexOf(this.options.productCode);
            var pluginID = parts[zluxIndex + 2];
            var serviceName = parts[zluxIndex + 4];
            var myProxy = proxyMap.get(pluginID + ":" + serviceName);
            var fullUrl = req.originalUrl;
            req.url = fullUrl;
            if (myProxy != undefined) {
              utilLog.debug("About to call myProxy");
              myProxy(req, res);
              utilLog.debug("After myProxy call");
            } else {
              utilLog.debug(`Referrer proxying miss. Resource not found, sending`
                  + ` 404 because referrer (${referrer}) didn't match an existing proxy service`);
              return do404(req.url, res, this.options.productCode
                  + ": unknown resource requested");
            }
          } else {
              utilLog.debug(`Referrer proxying miss. Resource not found, sending`
                  + ` 404 because referrer (${referrer}) didn't match a plugin pattern`);               
            return do404(req.url, res, this.options.productCode
<<<<<<< HEAD
            + ": unknown resource requested");
=======
                  + ": unknown resource requested. Referrer="+referrer);
>>>>>>> deba9656
          }
        } else {
          return do404(req.url, res, this.options.productCode
               + ": unknown resource requested");
        }
      }
    });
  }
};

module.exports.makeWebApp = function (options) {
  const webApp = new WebApp(options);
  webApp.installCommonMiddleware();
  webApp.installStaticHanders();
  webApp.installRootServices();
  webApp.injectPluginRouter();
  webApp.installErrorHanders();
  return webApp;
};

/*
  This program and the accompanying materials are
  made available under the terms of the Eclipse Public License v2.0 which accompanies
  this distribution, and is available at https://www.eclipse.org/legal/epl-v20.html
  
  SPDX-License-Identifier: EPL-2.0
  
  Copyright Contributors to the Zowe Project.
*/
<|MERGE_RESOLUTION|>--- conflicted
+++ resolved
@@ -665,60 +665,18 @@
         {needJson: true, needAuth: false, isPseudoSso: true});
     this._installRootService('/auth-logout', 'get', this.auth.doLogout, 
         {needJson: true, needAuth: false, isPseudoSso: true});
-    serviceHandleMap['auth'] = new WebServiceHandle('/auth', 
-<<<<<<< HEAD
-                                                    this.options.loopback);
-    this.expressApp.get('/plugins', 
-        //this.auth.middleware, 
-        staticHandlers.plugins(this.plugins));
-    serviceHandleMap['plugins'] = new WebServiceHandle('/plugins', 
-                                                       this.options.loopback);
-    this.expressApp.get('/server/proxies', 
-        this.auth.middleware, 
-      (req, res) =>{
-        contentLogger.log(contentLogger.INFO, '/server/proxies\n' + util.inspect(req));      
-        res.json({"zssServerHostName":this.options.proxiedHost,"zssPort":this.options.proxiedPort});
-      }); 
-    serviceHandleMap['server/proxies'] = new WebServiceHandle('/server/proxies', 
-                                                              this.options.loopback);
-    this.expressApp.get('/echo/*', 
-      this.auth.middleware, 
-      (req, res) =>{
-        contentLogger.log(contentLogger.INFO, 'echo\n' + util.inspect(req));
-        res.json(req.params);
-      });
-    serviceHandleMap['echo'] = new WebServiceHandle('/echo', 
-                                                    this.options.loopback);
-    this.expressApp.get('/echo/*',  
-      this.auth.middleware, 
-      (req, res) =>{
-        contentLogger.log(contentLogger.INFO, 'echo\n' + util.inspect(req));
-        res.json(req.params);
-      });
-    serviceHandleMap['echo'] = new WebServiceHandle('/echo', 
-                                                    this.options.loopback);
-    this.expressApp.use('/apiManagement/', 
-        this.auth.middleware, 
-        staticHandlers.apiManagement(this));
-=======
-        this.options.httpPort, this.options.httpsPort);
-    
+    serviceHandleMap['auth'] = new WebServiceHandle('/auth', this.options.loopback);
     this._installRootService('/plugins', 'get', staticHandlers.plugins(this.plugins), 
         {needJson: false, needAuth: false, isPseudoSso: false});
-    serviceHandleMap['plugins'] = new WebServiceHandle('/plugins', 
-        this.options.httpPort, this.options.httpsPort);
+    serviceHandleMap['plugins'] = new WebServiceHandle('/plugins', this.options.loopback);
     this._installRootService('/server/proxies', 'get', staticHandlers.proxies(this.options),
         {needJson: false, needAuth: true, isPseudoSso: false});
-    serviceHandleMap['server/proxies'] = new WebServiceHandle('/server/proxies', 
-        this.options.httpPort, this.options.httpsPort);
+    serviceHandleMap['server/proxies'] = new WebServiceHandle('/server/proxies', this.options.loopback);
     this._installRootService('/echo/*', 'get', staticHandlers.echo(),
         {needJson: false, needAuth: true, isPseudoSso: false});
-    serviceHandleMap['echo'] = new WebServiceHandle('/echo', 
-        this.options.httpPort, this.options.httpsPort);
+    serviceHandleMap['echo'] = new WebServiceHandle('/echo', this.options.loopback);
     this._installRootService('/apiManagement', 'use', staticHandlers.apiManagement(this),
         {needJson: false, needAuth: true, isPseudoSso: false});
-    
->>>>>>> deba9656
     serviceHandleMap['apiManagement'] = new WebServiceHandle('/apiManagement', 
                                                              this.options.loopback);
     this.expressApp.use(staticHandlers.eureka());
@@ -1045,11 +1003,7 @@
               utilLog.debug(`Referrer proxying miss. Resource not found, sending`
                   + ` 404 because referrer (${referrer}) didn't match a plugin pattern`);               
             return do404(req.url, res, this.options.productCode
-<<<<<<< HEAD
-            + ": unknown resource requested");
-=======
-                  + ": unknown resource requested. Referrer="+referrer);
->>>>>>> deba9656
+                         + ": unknown resource requested");
           }
         } else {
           return do404(req.url, res, this.options.productCode
