
/*
  This program and the accompanying materials are
  made available under the terms of the Eclipse Public License v2.0 which accompanies
  this distribution, and is available at https://www.eclipse.org/legal/epl-v20.html
  
  SPDX-License-Identifier: EPL-2.0
  
  Copyright Contributors to the Zowe Project.
*/

'use strict';
const util = require('util');
const fs = require('fs');
const http = require('http');
const https = require('https');
const url = require('url');
const path = require('path');
const os = require('os');
const assert = require('assert');
const requireFromString = require('require-from-string');
const EventEmitter = require('events');
const semver = require('semver');
const zluxUtil = require('./util');
const jsonUtils = require('./jsonUtils.js');
const configService = require('../plugins/config/lib/configService.js');
<<<<<<< HEAD
const DependencyGraph = require('./depgraph');
=======
const translationUtils = require('./translation-utils.js');
>>>>>>> 538ec333

/**
 * Plugin loader: reads the entire plugin configuration tree
 * 
 *  - resolves plugin refs
 *  - reads plugin definition files
 *  - loads any supplemental modules required by plugins
 *  - performs some validation 
 * 
 */
const bootstrapLogger = zluxUtil.loggers.bootstrapLogger;

const defaultOptions = {
  productCode: null,
  authManager: null,
  pluginsDir: null,
  serverConfig: null
}

function Service(def, configuration, plugin) {
  this.configuration = configuration;
  //don't do this here: avoid circular structures:
  //this.plugin = plugin; 
  Object.assign(this, def);
  if (this.version === undefined) {
    //FIXME temporary hack until everyone has fixed their plugin defs.
    bootstrapLogger.warn(`Service ${plugin.identifier}::${this.name} doesn't` 
      + ` specify a version. Resorting to the plugin's API version ${plugin.apiVersion}`);
    this.version = plugin.apiVersion;
  }
}
Service.prototype = {
  constructor: Service,
  
  validate() {
    if (!semver.valid(this.version)) {
      throw new Error(`${this.name}: invalid version "${this.version}"`)
    }
    if (this.versionRequirements) {
      for (let serviceName of Object.keys(this.versionRequirements)) {
        if (!semver.validRange(this.versionRequirements[serviceName])) {
          throw new Error(`${this.localName}: invalid version range ` +
              `${serviceName}: ${this.versionRequirements[serviceName]}`)
        }
      }
    }
  }
}

function Import(def, configuration, plugin) {
  Service.call(this, def, configuration, plugin);
}
Import.prototype = {
  constructor: Import,
  __proto__:  Service.prototype,
  
  validate() {
    if (!semver.validRange(this.versionRange)) {
      throw new Error(`${this.localName}: invalid version range "${this.versionRange}"`)
    }
  }
}

function NodeService(def, configuration, plugin) {
  Service.call(this, def, configuration, plugin);
}
NodeService.prototype = {
  constructor: NodeService,
  __proto__:  Service.prototype,
  
  loadImplementation(dynamicallyCreated, location) {
    if (dynamicallyCreated) {
      const nodeModule = requireFromString(this.source);
      this.nodeModule = nodeModule;
    } else {
      // Quick fix before MVD-947 is merged
      var fileLocation = ""
      if (this.filename) {
        fileLocation = path.join(location, 'lib', this.filename);
      } else if (this.fileName) {
        fileLocation = path.join(location, 'lib', this.fileName);
      } else {
        throw new Error(`No file name for data service`)
      }
      const nodeModule = require(fileLocation);
      this.nodeModule = nodeModule;
    }
  }
}

//first checks if the parent plugin has a host and port 
//and if not, looks them up in the config
function ExternalService(def, configuration, plugin) {
  Service.call(this, def, configuration, plugin);
  if (!this.host) {
    this.host = plugin.host;
  }
  if (!this.port) {
    this.port = plugin.port;
  }
  const remoteConfig = configuration.getContents(["remote.json"]);
  if (remoteConfig) {
    if (!this.host) {
      this.host = remoteConfig.host;
    }
    if (!this.port) {
      this.port = remoteConfig.port;
    }
  }
}
ExternalService.prototype = {
  constructor: ExternalService,
  __proto__:  Service.prototype
}

function makeDataService(def, plugin, context) {
  const configuration = configService.getServiceConfiguration(plugin.identifier,
      def.name, context.config, context.productCode);
  let dataservice;
  if (def.type == "external") {
    dataservice = new ExternalService(def, configuration, plugin);
  } else if (def.type == "import") {
    dataservice = new Import(def, configuration, plugin);
  } else if ((def.type == 'nodeService')
        || (def.type === 'router')) {
    dataservice = new NodeService(def, configuration, plugin);
  } else {
    dataservice = new Service(def, configuration, plugin);
  }
  dataservice.validate();
  return dataservice;
}

function Plugin(def, configuration) {
  Object.assign(this, def);
  this.configuration = configuration;
<<<<<<< HEAD
  if (!this.location) {
    this.location = process.cwd();
  }
=======
  this.location = location;
  this.translationMaps = {};
>>>>>>> 538ec333
}
Plugin.prototype = {
  constructor: Plugin,
  identifier: null,
  apiVersion: null,
  pluginVersion: null,
  pluginType: null,
  webContent: null,
  copyright:null,
  location: null,
  dataServices: null,
  dataServicesGrouped: null,
  configuration: null,
  //...
  
  toString() {
    return `[Plugin ${this.identifier}]`
  },
  
  isValid() {
    //TODO detailed diagnostics
    return this.identifier && (typeof this.identifier === "string")
      && this.pluginVersion && (typeof this.pluginVersion === "string")
      && this.apiVersion && (typeof this.apiVersion === "string")
      //this might cause some pain, but I guess it's better to
      //leave it here and make everyone tidy up their plugin defs:
      && this.pluginType && (typeof this.pluginType === "string")
      ;
  },
  
  init(context) {
    //Nothing here anymore: startup checks for validity will be superceeded by https://github.com/zowe/zlux-proxy-server/pull/18 and initialization concept has not manifested for many plugin types, so a warning is not needed.
  },
  
  exportDef() {
    return {
      identifier: this.identifier,
      pluginVersion: this.pluginVersion,
      apiVersion: this.apiVersion,
      pluginType: this.pluginType,
      copyright: this.copyright,
      //TODO move these to the appropraite plugin type(s)
      webContent: this.webContent, 
      configurationData: this.configurationData,
      dataServices: this.dataServices
    };
  },

  exportTranslatedDef(acceptLanguage) {
    const def = this.exportDef();
    if (typeof this.webContent === 'object') {
      return translationUtils.translate(def, this.translationMaps, acceptLanguage);
    }
    return def;
  },

  loadTranslations() {
    if (typeof this.webContent === 'object') {
      this.translationMaps = translationUtils.loadTranslations(this.location);
    }
  },
  
  initStaticWebDependencies() {
    if (this.webContent) {
      let contentPath = path.join(this.location, "web");
      if (!fs.existsSync(contentPath)) {
        bootstrapLogger.warn(`plugin ${this.identifier} has web content but `
            + `no web directory under ${this.location}`);
      } else {
        bootstrapLogger.info(`plugin ${this.identifier} `
            + `will serve static files from ${contentPath}`);
        this.webContent.path = contentPath;
      }
    }
  },
  
  initDataServices(context) {
    function addService(service, name, container) {
      let group = container[name];
      if (!group) {
        group = container[name] = {
          name,
          highestVersion: null,
          versions: {},
        };
      }
      if (!group.highestVersion 
          || semver.gt(service.version, group.highestVersion)) {
        group.highestVersion = service.version;
      }
      group.versions[service.version] = service;
    }
    
    if (!this.dataServices) {
      return;
    }
    this.dataServicesGrouped = {};
    this.importsGrouped = {};
    const filteredDataServices = [];
    for (const dataServiceDef of this.dataServices) {
      const dataservice = makeDataService(dataServiceDef, this, context);
      if (dataservice.type == "service") {          
        addService(dataservice, dataservice.name, this.dataServicesGrouped);
        bootstrapLogger.info(`${this.identifier}: `
            + `found proxied service '${dataservice.name}'`);
        filteredDataServices.push(dataservice);
      } else   if (dataservice.type === 'import') {
        bootstrapLogger.info(`${this.identifier}:`
            + ` importing service '${dataservice.sourceName}'`
            + ` from ${dataservice.sourcePlugin}`
            + ` as '${dataservice.localName}'`);
        addService(dataservice, dataservice.localName, this.importsGrouped);
        filteredDataServices.push(dataservice);
      } else if ((dataservice.type == 'nodeService')
          || (dataservice.type === 'router')) {
        //TODO what is this? Why do we need it?
//        if ((dataservice.serviceLookupMethod == 'internal')
//            || !dataservice.dependenciesIncluded) {
//          bootstrapLogger.warn(`${this.identifier}:`
//              + ` loading dataservice ${dataservice.name} failed, declaration invalid`);
//          continue;
//        }
        dataservice.loadImplementation(this.dynamicallyCreated, this.location);
        if (dataservice.type === 'router') {
          bootstrapLogger.info(`${this.identifier}: `
              + `found router '${dataservice.name}'`);
          addService(dataservice, dataservice.name, this.dataServicesGrouped);
        } else {
          bootstrapLogger.info(`${this.identifier}: `
              + `found legacy node service '${dataservice.name}'`);
          addService(dataservice, dataservice.name, this.dataServicesGrouped);
        }
        filteredDataServices.push(dataservice);
      } else if (dataservice.type == 'external') {
        addService(dataservice, dataservice.name, this.dataServicesGrouped);
        bootstrapLogger.info(`${this.identifier}: `
            + `found external service '${dataservice.name}'`);
        filteredDataServices.push(dataservice);
      } else {
        bootstrapLogger.warn(`${this.identifier}: `
            + `invalid service type '${dataservice.name}'`);
      }
    }
    this.dataServices = filteredDataServices;
    this._validateLocalVersionRequirements()
  },
  
  _validateLocalVersionRequirements() {
    for (let service of this.dataServices) {
      if (!service.versionRequirements) {
        continue;
      }
      for (let serviceName of Object.keys(service.versionRequirements)) {
        const allVersions = this.dataServicesGrouped[serviceName] 
            || this.importsGrouped[serviceName];
        if (!allVersions) {
          throw new Error(`${this.identifier}::${service.name} `
              + "Required local service missing: " + serviceName)
        }
        const requiredVersion = service.versionRequirements[serviceName];
        let found = null;
        for (let availableVersion of Object.keys(allVersions.versions)) {
          if (semver.satisfies(availableVersion, requiredVersion)) {
            found = availableVersion;
            break;
          }
        }
        if (!found) {
          throw new Error(`${this.identifier}::${service.name} `
              + `Could not find a version to satisfy local dependency `
              + `${serviceName}@${requiredVersion}`)
        } else {
          bootstrapLogger.debug(`${this.identifier}::${service.name}: found `
              + `${serviceName}@${found}`)
          //replace the mask in the def with an actual version to make the life 
          // simpler
          service.versionRequirements[serviceName] = found;
        }
      }
    }
  }
};

function LibraryPlugIn(def, configuration) {
  Plugin.call(this, def, configuration);
}
LibraryPlugIn.prototype = {
  __proto__: Plugin.prototype,
  constructor: LibraryPlugIn,
  
  init(context) {
    assert(this.pluginType === "library");
    if (!fs.existsSync(this.location)) {
      bootstrapLogger.log(bootstrapLogger.WARNING,
        `${def.identifier}: library path ${this.location} does not exist`);
      return;
    }
    bootstrapLogger.log(bootstrapLogger.INFO,
      `Plugin ${this.identifier} will serve library data from directory ${this.location}`);
  }
};

function ApplicationPlugIn(def, configuration) {
  Plugin.call(this, def, configuration);
}
ApplicationPlugIn.prototype = {
  __proto__: Plugin.prototype,
  constructor: ApplicationPlugIn,
};

function WindowManagerPlugIn(def, configuration) {
  Plugin.call(this, def, configuration);
}
WindowManagerPlugIn.prototype = {
  constructor: WindowManagerPlugIn,
  __proto__: Plugin.prototype,
};

function BootstrapPlugIn(def, configuration) {
  Plugin.call(this, def, configuration);
}
BootstrapPlugIn.prototype = {
  constructor: BootstrapPlugIn,
  __proto__: Plugin.prototype,
};

function DesktopPlugIn(def, configuration) {
  Plugin.call(this, def, configuration);
}
DesktopPlugIn.prototype = {
  constructor: DesktopPlugIn,
  __proto__: Plugin.prototype,
};

function NodeAuthenticationPlugIn(def, configuration) {
  Plugin.call(this, def, configuration);
}
NodeAuthenticationPlugIn.prototype = {
  constructor: NodeAuthenticationPlugIn,
  __proto__: Plugin.prototype,
  authenticationCategory: null,
  filename: null,
  
  isValid(context) {
    if (!(super.isValid(context) && this.filename 
        && this.authenticationCategory)) {
      return false;
    }
    //we should not load authentication types that are 
    //not requested by the administrator
    if (!context.authManager.authPluginRequested(this.identifier,
      this.authenticationCategory)) {
      bootstrapLogger.warn("Authentication plugin was found which was not requested in "
          + "the server configuration file's dataserviceAuthentication object. "
          + "Skipping load of this plugin");
      return false;
    }
    return true;
  },
  
  exportDef() {
    return Object.assign(super.exportDef(), {
      filename: this.filename,
      authenticationCategory: this.authenticationCategory
    });
  },
  
  init(context) {
    const filepath = path.join(this.location, 'lib', this.filename);
    bootstrapLogger.log(bootstrapLogger.INFO,
      `Auth plugin ${this.identifier}: loading auth handler module ${filepath}`)
    this.authenticationModule = require(filepath);
    context.authManager.registerAuthenticator(this);
  }
};

function ProxyConnectorPlugIn(def, configuration) {
  Plugin.call(this, def, configuration);
  const remoteConfig = configuration.getContents(["remote.json"]);
  if (remoteConfig) {
    if (!this.host) {
      this.host = remoteConfig.host;
    }
    if (!this.port) {
      this.host = remoteConfig.port;
    }
  }
}
ProxyConnectorPlugIn.prototype = {
  constructor: ProxyConnectorPlugIn,
  __proto__: Plugin.prototype,
  
  isValid(context) {
    if (!(super.isValid(context) && this.host && this.port)) {
      return false;
    }
//    //we should not load authentication types that are 
//    //not requested by the administrator
//    if (!context.authManager.authPluginRequested(this.identifier,
//      this.authenticationCategory)) {
//      bootstrapLogger.warn("Authentication plugin was found which was not requested in "
//          + "the server configuration file's dataserviceAuthentication object. "
//          + "Skipping load of this plugin");
//      return false;
//    }
    return true;
  },
};

const plugInConstructorsByType = {
  "library": LibraryPlugIn,
  "application": ApplicationPlugIn,
  "windowManager": WindowManagerPlugIn,
  "bootstrap": BootstrapPlugIn,
  "desktop": DesktopPlugIn,
  "nodeAuthentication": NodeAuthenticationPlugIn,
  "proxyConnector": ProxyConnectorPlugIn
};

function makePlugin(def, pluginConfiguration, pluginContext, dynamicallyCreated) {
  const pluginConstr = plugInConstructorsByType[def.pluginType];
  if (!pluginConstr) {
    throw new Error(`${def.identifier}: pluginType ${def.pluginType} is unknown`); 
  }
  // one can think in terms of Java: `def` is a JSON-serialized instance of the
  // "class" referred to by `proto`. Create an instance and inject the
  // de-serialized instance data there.
  // (We don't need an extra indirection level, e.g. self.definition = def)
  const self = new pluginConstr(def, pluginConfiguration);
  self.dynamicallyCreated = dynamicallyCreated;
  if (!self.isValid(pluginContext)) {
    bootstrapLogger.warn(`${def.location} points to an`
        + " invalid plugin definition, skipping");
    throw new Error(`Plugin ${def.identifier} invalid`)
  }
  self.initDataServices(pluginContext);
  if (!dynamicallyCreated) {
    self.initStaticWebDependencies();
  }
  self.init(pluginContext);
  return self;
};

function PluginLoader(options) {
  EventEmitter.call(this);
  this.options = zluxUtil.makeOptionsObject(defaultOptions, options);
<<<<<<< HEAD
  this.ng2 = null;
  this.plugins = [];
=======
  this.plugins = null;
>>>>>>> 538ec333
  this.pluginMap = {};
};
PluginLoader.prototype = {
  constructor: PluginLoader,
  __proto__: EventEmitter.prototype,
  options: null,
  plugins: null,
  pluginMap: null,

  _readPluginDef(pluginDescriptorFilename) {
    const pluginPtrPath = path.join(this.options.pluginsDir, 
        pluginDescriptorFilename);
    bootstrapLogger.info(`Processing plugin reference ${pluginPtrPath}...`);
    if (!fs.existsSync(pluginPtrPath)) {
      throw new Error(`${pluginPtrPath} is missing`);
    }
    const pluginPtrDef = jsonUtils.parseJSONWithComments(pluginPtrPath);
    bootstrapLogger.log(bootstrapLogger.FINER, util.inspect(pluginPtrDef));
    let pluginBasePath = pluginPtrDef.pluginLocation;
    if (!path.isAbsolute(pluginBasePath)) {
      pluginBasePath = path.join(process.cwd(), pluginBasePath);
    }
    if (!fs.existsSync(pluginBasePath)) {
      throw new Error(`${pluginDescriptorFilename}: No plugin directory found at`
        + `${pluginPtrDef.pluginLocation}`);
     }
    let pluginDefPath = path.join(pluginBasePath, 'pluginDefinition.json');
    if (!fs.existsSync(pluginDefPath)) {
      throw new Error(`${pluginDescriptorFilename}: No pluginDefinition.json `
          + `found at ${pluginBasePath}`);
    }
    let pluginDef = jsonUtils.parseJSONWithComments(pluginDefPath);
    bootstrapLogger.log(bootstrapLogger.FINER,util.inspect(pluginDef));
    if (pluginDef.identifier !== pluginPtrDef.identifier) {
      throw new Error(`${pluginDef.identifier} and ${pluginPtrDef.identifier} `
          + `don't match - plugin ignored`);
    }
    if (!pluginDef.pluginType) {
      throw new Error(`No plugin type found for ${pluginDef.identifier} `
      + `found at ${pluginBasePath}, skipping`)
    }
    bootstrapLogger.info(`Read ${pluginBasePath}: found plugin type `
        + `'${pluginDef.pluginType}'`);
    pluginDef.location = pluginBasePath;
    return pluginDef;
  },
  
  readPluginDefs() {
    const defs = [];
    bootstrapLogger.log(bootstrapLogger.INFO,
      `Reading plugins dir ${this.options.pluginsDir}`);
    const pluginLocationJSONs = fs.readdirSync(this.options.pluginsDir)
      .filter(function(value){
        return value.match(/.*\.json/);
      });
    bootstrapLogger.log(bootstrapLogger.FINER, util.inspect(pluginLocationJSONs));
    for (const pluginDescriptorFilename of pluginLocationJSONs) {
      try {
        const plugin = this._readPluginDef(pluginDescriptorFilename);
<<<<<<< HEAD
        defs.push(plugin);
=======
        if (!plugin.isValid(pluginContext)) {
          bootstrapLogger.warn(`${pluginDescriptorFilename} points to an`
              + " invalid plugin definition, skipping");
          continue;
        }
        /*
         * FIXME don't yet do the steps below! Toposort and find broken deps 
         * first! If there's a broken dependency somewhere, the entire subtree of 
         * plugins who indirectly depend on the broken plugin may need to be 
         * skipped, we don't even want to load their stuff.
         */
        plugin.initStaticWebDependencies();
        plugin.initWebServiceDependencies(this.unresolvedImports, pluginContext);
        plugin.init(pluginContext);
        plugin.loadTranslations();
        pluginContext.plugins.push(plugin);
        bootstrapLogger.log(bootstrapLogger.INFO,
          `Plugin ${plugin.identifier} at path=${plugin.location} loaded.\n`);
        bootstrapLogger.debug(' Content:\n' + plugin.toString());
>>>>>>> 538ec333
      } catch (e) {
        console.log(e);
        bootstrapLogger.warn(e)
        bootstrapLogger.log(bootstrapLogger.INFO,
          `Failed to load ${pluginDescriptorFilename}\n`);
      }
    } 
    return defs;
  },
  
  loadPlugins() {
    const defs = this.readPluginDefs();
    this.installPlugins(defs);
  },
  
  installPlugins(pluginDefs) {
    const pluginContext = {
      productCode: this.options.productCode,
      config: this.options.serverConfig,
      authManager: this.options.authManager
    };
    let successCount = 0;
    const depgraph = new DependencyGraph(this.plugins);
    for (const pluginDef of pluginDefs) {
      depgraph.addPlugin(pluginDef);
    }
    const sortedAndRejectedPlugins = depgraph.processImports();
    for (const rejectedPlugin of sortedAndRejectedPlugins.rejects) {
      bootstrapLogger.warn(`Could not initialize plugin` 
          + ` ${rejectedPlugin.pluginId}: `  
          + rejectedPlugin.validationError.status);
    }
<<<<<<< HEAD
    for (const pluginDef of sortedAndRejectedPlugins.plugins) { 
      try {
        const pluginConfiguration = configService.getPluginConfiguration(
            pluginDef.identifier, this.options.serverConfig,
            this.options.productCode);
        bootstrapLogger.debug(`For plugin with id=${pluginDef.identifier}, internal config` 
                                + ` found=\n${JSON.stringify(pluginConfiguration)}`);
        const plugin = makePlugin(pluginDef, pluginConfiguration, pluginContext);
        bootstrapLogger.log(bootstrapLogger.INFO,
            `Plugin ${plugin.identifier} at path=${plugin.location} loaded.\n`);
        bootstrapLogger.debug(' Content:\n' + plugin.toString());
        this.plugins.push(zluxUtil.deepFreeze(plugin));
        this.pluginMap[plugin.identifier] = plugin;
        successCount++;
      } catch (e) {
        console.log(e);
        //bootstrapLogger.warn(e)
        bootstrapLogger.log(bootstrapLogger.INFO,
          `Failed to load ${pluginDef.identifier}: ${e}`);
      }
=======
    for (const plugin of pluginContext.plugins) {
      zluxUtil.deepFreeze(plugin);
      this.pluginMap[plugin.identifier] = plugin;
>>>>>>> 538ec333
    }
    bootstrapLogger.info(`Plugin batch processed. Loaded ${successCount} out of`
        + ` ${pluginDefs.length}`);
    // FIXME (1) 'give plugin amount' is not an event -- not something that _happens_
    // (2) this idea is incompatible with dynamic plugins, they're broken now. 
    // Need to come up with another event scheme, e.g. 'pluginAdded' + 
    // 'fileSystemPluginsLoaded', or maybe 'pluginAdded' + 'processingPluginBatchCompeleted',
    // or 'startedProcessingPluginBatch' + 'pluginAdded', etc, if we want to 
    // distinguish between filesystem and dynamic plugins or if we just need to 
    // have a reference point in time, when a subscriber can know it can call 
    // e.g. Eureka
    this.emit('givePluginAmount', {
      data: this.plugins.length
    });  
    for (const plugin of this.plugins) {
      this.emit('pluginAdded', {
        data: plugin
      });
    }
  },
  
  addDynamicPlugin(pluginDef) {
    if (this.pluginMap[pluginDef.identifier]) {
      throw new Error('plugin already registered');
    }
    const pluginContext = {
      productCode: this.options.productCode,
      config: this.options.serverConfig,
      authManager: this.options.authManager
    };
    //
    //TODO resolving dependencies correctly
    //see also: the FIXME note at the end of installPlugins()
    //
    bootstrapLogger.info("Adding dynamic plugin " + pluginDef.identifier);
    const pluginConfiguration = configService.getPluginConfiguration(
      pluginDef.identifier, this.options.serverConfig,
      this.options.productCode);
    const plugin = makePlugin(pluginDef, pluginConfiguration, pluginContext,
        true);
//    if (!this.unresolvedImports.allImportsResolved(pluginContext.plugins)) {
//      throw new Error('unresolved dependencies');
//      this.unresolvedImports.reset();
//    }
    zluxUtil.deepFreeze(plugin);
    this.plugins.push(plugin);
    this.pluginMap[plugin.identifier] = plugin;
    this.emit('pluginAdded', {
      data: plugin
    });
  }
};

module.exports = PluginLoader;
<<<<<<< HEAD
PluginLoader.makePlugin = makePlugin;
=======

const _unitTest = false;
function unitTest() {
  var configData = {
  "zssPort":31338,
// All paths relative to ZLUX/node or ZLUX/bin
// In real installations, these values will be configured during the install.
  "rootDir":"../deploy",
  "productDir":"../deploy/product",
  "siteDir":"../deploy/site",
  "instanceDir":"../deploy/instance",
  "groupsDir":"../deploy/instance/groups",
  "usersDir":"../deploy/instance/users",
  "pluginsDir":"../deploy/instance/ZLUX/plugins",

  "productCode": 'ZLUX',
  "dataserviceAuthentication": {
    //this specifies the default authentication type for dataservices that didn't specify which type to use. These dataservices therefore should not expect a particular type of authentication to be used.
    "defaultAuthentication": "fallback",
    
    //each authentication type may have more than one implementing plugin. define defaults and fallbacks below as well
    //any types that have no implementers are ignored, and any implementations specified here that are not known to the server are also ignored.
    "implementationDefaults": {
      //each type has an object which describes which implementation to use based on some criteria to find which is best for the task. For now, just "plugins" will
      //be used to state that you want a particular plugin.
      "fallback": {
        "plugins": ["com.rs.auth.trivialAuth"]
      }
    }
  }  
  };
  var pm = new PluginLoader(configData, process.cwd());
  var pl = pm.loadPlugins();
  console.log("plugins: ", pl);
}
if (_unitTest) {
  unitTest()
}
>>>>>>> 538ec333

/*
  This program and the accompanying materials are
  made available under the terms of the Eclipse Public License v2.0 which accompanies
  this distribution, and is available at https://www.eclipse.org/legal/epl-v20.html
  
  SPDX-License-Identifier: EPL-2.0
  
  Copyright Contributors to the Zowe Project.
*/
<|MERGE_RESOLUTION|>--- conflicted
+++ resolved
@@ -24,11 +24,8 @@
 const zluxUtil = require('./util');
 const jsonUtils = require('./jsonUtils.js');
 const configService = require('../plugins/config/lib/configService.js');
-<<<<<<< HEAD
 const DependencyGraph = require('./depgraph');
-=======
 const translationUtils = require('./translation-utils.js');
->>>>>>> 538ec333
 
 /**
  * Plugin loader: reads the entire plugin configuration tree
@@ -165,14 +162,10 @@
 function Plugin(def, configuration) {
   Object.assign(this, def);
   this.configuration = configuration;
-<<<<<<< HEAD
   if (!this.location) {
     this.location = process.cwd();
   }
-=======
-  this.location = location;
   this.translationMaps = {};
->>>>>>> 538ec333
 }
 Plugin.prototype = {
   constructor: Plugin,
@@ -519,12 +512,7 @@
 function PluginLoader(options) {
   EventEmitter.call(this);
   this.options = zluxUtil.makeOptionsObject(defaultOptions, options);
-<<<<<<< HEAD
-  this.ng2 = null;
-  this.plugins = [];
-=======
   this.plugins = null;
->>>>>>> 538ec333
   this.pluginMap = {};
 };
 PluginLoader.prototype = {
@@ -584,29 +572,7 @@
     for (const pluginDescriptorFilename of pluginLocationJSONs) {
       try {
         const plugin = this._readPluginDef(pluginDescriptorFilename);
-<<<<<<< HEAD
         defs.push(plugin);
-=======
-        if (!plugin.isValid(pluginContext)) {
-          bootstrapLogger.warn(`${pluginDescriptorFilename} points to an`
-              + " invalid plugin definition, skipping");
-          continue;
-        }
-        /*
-         * FIXME don't yet do the steps below! Toposort and find broken deps 
-         * first! If there's a broken dependency somewhere, the entire subtree of 
-         * plugins who indirectly depend on the broken plugin may need to be 
-         * skipped, we don't even want to load their stuff.
-         */
-        plugin.initStaticWebDependencies();
-        plugin.initWebServiceDependencies(this.unresolvedImports, pluginContext);
-        plugin.init(pluginContext);
-        plugin.loadTranslations();
-        pluginContext.plugins.push(plugin);
-        bootstrapLogger.log(bootstrapLogger.INFO,
-          `Plugin ${plugin.identifier} at path=${plugin.location} loaded.\n`);
-        bootstrapLogger.debug(' Content:\n' + plugin.toString());
->>>>>>> 538ec333
       } catch (e) {
         console.log(e);
         bootstrapLogger.warn(e)
@@ -639,7 +605,6 @@
           + ` ${rejectedPlugin.pluginId}: `  
           + rejectedPlugin.validationError.status);
     }
-<<<<<<< HEAD
     for (const pluginDef of sortedAndRejectedPlugins.plugins) { 
       try {
         const pluginConfiguration = configService.getPluginConfiguration(
@@ -660,11 +625,6 @@
         bootstrapLogger.log(bootstrapLogger.INFO,
           `Failed to load ${pluginDef.identifier}: ${e}`);
       }
-=======
-    for (const plugin of pluginContext.plugins) {
-      zluxUtil.deepFreeze(plugin);
-      this.pluginMap[plugin.identifier] = plugin;
->>>>>>> 538ec333
     }
     bootstrapLogger.info(`Plugin batch processed. Loaded ${successCount} out of`
         + ` ${pluginDefs.length}`);
@@ -719,48 +679,7 @@
 };
 
 module.exports = PluginLoader;
-<<<<<<< HEAD
 PluginLoader.makePlugin = makePlugin;
-=======
-
-const _unitTest = false;
-function unitTest() {
-  var configData = {
-  "zssPort":31338,
-// All paths relative to ZLUX/node or ZLUX/bin
-// In real installations, these values will be configured during the install.
-  "rootDir":"../deploy",
-  "productDir":"../deploy/product",
-  "siteDir":"../deploy/site",
-  "instanceDir":"../deploy/instance",
-  "groupsDir":"../deploy/instance/groups",
-  "usersDir":"../deploy/instance/users",
-  "pluginsDir":"../deploy/instance/ZLUX/plugins",
-
-  "productCode": 'ZLUX',
-  "dataserviceAuthentication": {
-    //this specifies the default authentication type for dataservices that didn't specify which type to use. These dataservices therefore should not expect a particular type of authentication to be used.
-    "defaultAuthentication": "fallback",
-    
-    //each authentication type may have more than one implementing plugin. define defaults and fallbacks below as well
-    //any types that have no implementers are ignored, and any implementations specified here that are not known to the server are also ignored.
-    "implementationDefaults": {
-      //each type has an object which describes which implementation to use based on some criteria to find which is best for the task. For now, just "plugins" will
-      //be used to state that you want a particular plugin.
-      "fallback": {
-        "plugins": ["com.rs.auth.trivialAuth"]
-      }
-    }
-  }  
-  };
-  var pm = new PluginLoader(configData, process.cwd());
-  var pl = pm.loadPlugins();
-  console.log("plugins: ", pl);
-}
-if (_unitTest) {
-  unitTest()
-}
->>>>>>> 538ec333
 
 /*
   This program and the accompanying materials are
