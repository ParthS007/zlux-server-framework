
/*
  This program and the accompanying materials are
  made available under the terms of the Eclipse Public License v2.0 which accompanies
  this distribution, and is available at https://www.eclipse.org/legal/epl-v20.html
  
  SPDX-License-Identifier: EPL-2.0
  
  Copyright Contributors to the Zowe Project.
*/

'use strict';
const util = require('util');
const fs = require('fs');
const http = require('http');
const https = require('https');
const url = require('url');
const path = require('path');
const os = require('os');
const assert = require('assert');
const requireFromString = require('require-from-string');
const EventEmitter = require('events');
const semver = require('semver');
const zluxUtil = require('./util');
const jsonUtils = require('./jsonUtils.js');
const configService = require('../plugins/config/lib/configService.js');
const DependencyGraph = require('./depgraph');
const translationUtils = require('./translation-utils.js');
const makeSwaggerCatalog = require('./swagger-catalog');

/**
 * Plugin loader: reads the entire plugin configuration tree
 * 
 *  - resolves plugin refs
 *  - reads plugin definition files
 *  - loads any supplemental modules required by plugins
 *  - performs some validation 
 * 
 */
const bootstrapLogger = zluxUtil.loggers.bootstrapLogger;

const defaultOptions = {
  productCode: null,
  authManager: null,
  pluginsDir: null,
  serverConfig: null
}

function Service(def, configuration, plugin) {
  this.configuration = configuration;
  //don't do this here: avoid circular structures:
  //this.plugin = plugin; 
  Object.assign(this, def);
  if (this.version === undefined) {
    //FIXME temporary hack until everyone has fixed their plugin defs.
    bootstrapLogger.warn(`Service ${plugin.identifier}::${this.name} doesn't` 
      + ` specify a version. Resorting to the plugin's API version ${plugin.apiVersion}`);
    this.version = plugin.apiVersion;
  }
}
Service.prototype = {
  constructor: Service,
  
  validate() {
    if (!semver.valid(this.version)) {
      throw new Error(`${this.name}: invalid version "${this.version}"`)
    }
    if (this.versionRequirements) {
      for (let serviceName of Object.keys(this.versionRequirements)) {
        if (!semver.validRange(this.versionRequirements[serviceName])) {
          throw new Error(`${this.localName}: invalid version range ` +
              `${serviceName}: ${this.versionRequirements[serviceName]}`)
        }
      }
    }
  }
}

function Import(def, configuration, plugin) {
  Service.call(this, def, configuration, plugin);
}
Import.prototype = {
  constructor: Import,
  __proto__:  Service.prototype,
  
  validate() {
    if (!semver.validRange(this.versionRange)) {
      throw new Error(`${this.localName}: invalid version range "${this.versionRange}"`)
    }
  }
}

function NodeService(def, configuration, plugin) {
  Service.call(this, def, configuration, plugin);
}
NodeService.prototype = {
  constructor: NodeService,
  __proto__:  Service.prototype,
  
  loadImplementation(dynamicallyCreated, location) {
    if (dynamicallyCreated) {
      const nodeModule = requireFromString(this.source);
      this.nodeModule = nodeModule;
    } else {
      // Quick fix before MVD-947 is merged
      var fileLocation = ""
      if (this.filename) {
        fileLocation = path.join(location, 'lib', this.filename);
      } else if (this.fileName) {
        fileLocation = path.join(location, 'lib', this.fileName);
      } else {
        throw new Error(`No file name for data service`)
      }
      const nodeModule = require(fileLocation);
      this.nodeModule = nodeModule;
    }
  }
}

//first checks if the parent plugin has a host and port 
//and if not, looks them up in the config
function ExternalService(def, configuration, plugin) {
  Service.call(this, def, configuration, plugin);
  if (!this.host) {
    this.host = plugin.host;
  }
  if (!this.port) {
    this.port = plugin.port;
  }
  const remoteConfig = configuration.getContents(["remote.json"]);
  if (remoteConfig) {
    if (!this.host) {
      this.host = remoteConfig.host;
    }
    if (!this.port) {
      this.port = remoteConfig.port;
    }
  }
}
ExternalService.prototype = {
  constructor: ExternalService,
  __proto__:  Service.prototype
}

function makeDataService(def, plugin, context) {
  const configuration = configService.getServiceConfiguration(plugin.identifier,
      def.name, context.config, context.productCode);
  let dataservice;
  if (def.type == "external") {
    dataservice = new ExternalService(def, configuration, plugin);
  } else if (def.type == "import") {
    dataservice = new Import(def, configuration, plugin);
  } else if ((def.type == 'nodeService')
        || (def.type === 'router')) {
    dataservice = new NodeService(def, configuration, plugin);
  } else {
    dataservice = new Service(def, configuration, plugin);
  }
  dataservice.validate();
  return dataservice;
}

function Plugin(def, configuration) {
  Object.assign(this, def);
  this.configuration = configuration;
  if (!this.location) {
    this.location = process.cwd();
  }
  this.translationMaps = {};
}
Plugin.prototype = {
  constructor: Plugin,
  identifier: null,
  apiVersion: null,
  pluginVersion: null,
  pluginType: null,
  webContent: null,
  copyright:null,
  location: null,
  dataServices: null,
  dataServicesGrouped: null,
  configuration: null,
  //...
  
  toString() {
    return `[Plugin ${this.identifier}]`
  },
  
  isValid() {
    //TODO detailed diagnostics
    return this.identifier && (typeof this.identifier === "string")
      && this.pluginVersion && (typeof this.pluginVersion === "string")
      && this.apiVersion && (typeof this.apiVersion === "string")
      //this might cause some pain, but I guess it's better to
      //leave it here and make everyone tidy up their plugin defs:
      && this.pluginType && (typeof this.pluginType === "string")
      ;
  },
  
  init(context) {
    //Nothing here anymore: startup checks for validity will be superceeded by https://github.com/zowe/zlux-proxy-server/pull/18 and initialization concept has not manifested for many plugin types, so a warning is not needed.
  },
  
  exportDef() {
    return {
      identifier: this.identifier,
      pluginVersion: this.pluginVersion,
      apiVersion: this.apiVersion,
      pluginType: this.pluginType,
      copyright: this.copyright,
      //TODO move these to the appropraite plugin type(s)
      webContent: this.webContent, 
      configurationData: this.configurationData,
      dataServices: this.dataServices
    };
  },

  exportTranslatedDef(acceptLanguage) {
    const def = this.exportDef();
    if (typeof this.webContent === 'object') {
      return translationUtils.translate(def, this.translationMaps, acceptLanguage);
    }
    return def;
  },

  loadTranslations() {
    if (typeof this.webContent === 'object') {
      this.translationMaps = translationUtils.loadTranslations(this.location);
    }
  },
  
  initStaticWebDependencies() {
    if (this.webContent) {
      let contentPath = path.join(this.location, "web");
      if (!fs.existsSync(contentPath)) {
        bootstrapLogger.warn(`plugin ${this.identifier} has web content but `
            + `no web directory under ${this.location}`);
      } else {
        bootstrapLogger.info(`plugin ${this.identifier} `
            + `will serve static files from ${contentPath}`);
        this.webContent.path = contentPath;
      }
    }
  },
  
  initDataServices(context) {
    function addService(service, name, container) {
      let group = container[name];
      if (!group) {
        group = container[name] = {
          name,
          highestVersion: null,
          versions: {},
        };
      }
      if (!group.highestVersion 
          || semver.gt(service.version, group.highestVersion)) {
        group.highestVersion = service.version;
      }
      group.versions[service.version] = service;
    }
    
    if (!this.dataServices) {
      return;
    }
    this.dataServicesGrouped = {};
    this.importsGrouped = {};
    const filteredDataServices = [];
    for (const dataServiceDef of this.dataServices) {
      const dataservice = makeDataService(dataServiceDef, this, context);
      if (dataservice.type == "service") {          
        addService(dataservice, dataservice.name, this.dataServicesGrouped);
        bootstrapLogger.info(`${this.identifier}: `
            + `found proxied service '${dataservice.name}'`);
        filteredDataServices.push(dataservice);
      } else   if (dataservice.type === 'import') {
        bootstrapLogger.info(`${this.identifier}:`
            + ` importing service '${dataservice.sourceName}'`
            + ` from ${dataservice.sourcePlugin}`
            + ` as '${dataservice.localName}'`);
        addService(dataservice, dataservice.localName, this.importsGrouped);
        filteredDataServices.push(dataservice);
      } else if ((dataservice.type == 'nodeService')
          || (dataservice.type === 'router')) {
        //TODO what is this? Why do we need it?
//        if ((dataservice.serviceLookupMethod == 'internal')
//            || !dataservice.dependenciesIncluded) {
//          bootstrapLogger.warn(`${this.identifier}:`
//              + ` loading dataservice ${dataservice.name} failed, declaration invalid`);
//          continue;
//        }
        dataservice.loadImplementation(this.dynamicallyCreated, this.location);
        if (dataservice.type === 'router') {
          bootstrapLogger.info(`${this.identifier}: `
<<<<<<< HEAD
              + `found proxied service '${dataservice.name}'`);
        } else   if (dataservice.type === 'import') {
          this.dataServicesGrouped.import.push(dataservice);
          unresolvedImports.registerAsImporterOfAs(this, dataservice.sourcePlugin,
              dataservice.sourceName, dataservice.localName);
          bootstrapLogger.info(`${this.identifier}:`
              + ` importing service '${dataservice.sourceName}'`
              + ` from ${dataservice.sourcePlugin}`
              + ` as '${dataservice.localName}'`);
        } else if ((dataservice.type == 'nodeService')
            || (dataservice.type === 'router')) {
          if ((dataservice.serviceLookupMethod == 'internal')
              || !dataservice.dependenciesIncluded) {
            bootstrapLogger.warn(`${this.identifier}:`
                + ` loading dataservice ${dataservice.name} failed, declaration invalid`);
            continue;
          }
          if (dataservice.type === 'router') {
            bootstrapLogger.info(`${this.identifier}: `
                + `found router '${dataservice.name}'`);
            this.dataServicesGrouped.router.push(dataservice);
          } else {
            bootstrapLogger.info(`${this.identifier}: `
                + `found legacy node service '${dataservice.name}'`);
            this.dataServicesGrouped.node.push(dataservice);
          }
          if (this.dynamicallyCreated) {
            const nodeModule = requireFromString(dataservice.source);
            dataservice.nodeModule = nodeModule;
          } else {
            // Quick fix before MVD-947 is merged
            var fileLocation = ""
            if (dataservice.filename) {
              fileLocation = path.join(this.location, 'lib', dataservice.filename);
            }
            else if (dataservice.fileName) {
              fileLocation = path.join(this.location, 'lib', dataservice.fileName);
            }
            else {
              throw new Error (`No file name for data service`)
            }
            // Make the relative path clear. process.cwd() is zlux-example-server/bin/
            if (!path.isAbsolute(fileLocation)) {
              fileLocation = path.join(process.cwd(),fileLocation);
            }
            const nodeModule = require(fileLocation);
            dataservice.nodeModule = nodeModule;
          }
        } else if (dataservice.type == 'external') {
          this.dataServicesGrouped.external.push(dataservice);
=======
              + `found router '${dataservice.name}'`);
          addService(dataservice, dataservice.name, this.dataServicesGrouped);
        } else {
>>>>>>> 301818e6
          bootstrapLogger.info(`${this.identifier}: `
              + `found legacy node service '${dataservice.name}'`);
          addService(dataservice, dataservice.name, this.dataServicesGrouped);
        }
        filteredDataServices.push(dataservice);
      } else if (dataservice.type == 'external') {
        addService(dataservice, dataservice.name, this.dataServicesGrouped);
        bootstrapLogger.info(`${this.identifier}: `
            + `found external service '${dataservice.name}'`);
        filteredDataServices.push(dataservice);
      } else {
        bootstrapLogger.warn(`${this.identifier}: `
            + `invalid service type '${dataservice.name}'`);
      }
    }
    this.dataServices = filteredDataServices;
    this._validateLocalVersionRequirements()
  },
  
  _validateLocalVersionRequirements() {
    for (let service of this.dataServices) {
      if (!service.versionRequirements) {
        continue;
      }
      for (let serviceName of Object.keys(service.versionRequirements)) {
        const allVersions = this.dataServicesGrouped[serviceName] 
            || this.importsGrouped[serviceName];
        if (!allVersions) {
          throw new Error(`${this.identifier}::${service.name} `
              + "Required local service missing: " + serviceName)
        }
        const requiredVersion = service.versionRequirements[serviceName];
        let found = null;
        for (let availableVersion of Object.keys(allVersions.versions)) {
          if (semver.satisfies(availableVersion, requiredVersion)) {
            found = availableVersion;
            break;
          }
        }
        if (!found) {
          throw new Error(`${this.identifier}::${service.name} `
              + `Could not find a version to satisfy local dependency `
              + `${serviceName}@${requiredVersion}`)
        } else {
          bootstrapLogger.debug(`${this.identifier}::${service.name}: found `
              + `${serviceName}@${found}`)
          //replace the mask in the def with an actual version to make the life 
          // simpler
          service.versionRequirements[serviceName] = found;
        }
      }
    }
  },
  
  getApiCatalog(productCode) {
    return makeSwaggerCatalog(this, productCode)
  }
  
};

function LibraryPlugIn(def, configuration) {
  Plugin.call(this, def, configuration);
}
LibraryPlugIn.prototype = {
  __proto__: Plugin.prototype,
  constructor: LibraryPlugIn,
  
  init(context) {
    assert(this.pluginType === "library");
    if (!fs.existsSync(this.location)) {
      bootstrapLogger.log(bootstrapLogger.WARNING,
        `${def.identifier}: library path ${this.location} does not exist`);
      return;
    }
    bootstrapLogger.log(bootstrapLogger.INFO,
      `Plugin ${this.identifier} will serve library data from directory ${this.location}`);
  }
};

function ApplicationPlugIn(def, configuration) {
  Plugin.call(this, def, configuration);
}
ApplicationPlugIn.prototype = {
  __proto__: Plugin.prototype,
  constructor: ApplicationPlugIn,
};

function WindowManagerPlugIn(def, configuration) {
  Plugin.call(this, def, configuration);
}
WindowManagerPlugIn.prototype = {
  constructor: WindowManagerPlugIn,
  __proto__: Plugin.prototype,
};

function BootstrapPlugIn(def, configuration) {
  Plugin.call(this, def, configuration);
}
BootstrapPlugIn.prototype = {
  constructor: BootstrapPlugIn,
  __proto__: Plugin.prototype,
};

function DesktopPlugIn(def, configuration) {
  Plugin.call(this, def, configuration);
}
DesktopPlugIn.prototype = {
  constructor: DesktopPlugIn,
  __proto__: Plugin.prototype,
};

function NodeAuthenticationPlugIn(def, configuration) {
  Plugin.call(this, def, configuration);
}
NodeAuthenticationPlugIn.prototype = {
  constructor: NodeAuthenticationPlugIn,
  __proto__: Plugin.prototype,
  authenticationCategory: null,
  filename: null,
  
  isValid(context) {
    if (!(super.isValid(context) && this.filename 
        && this.authenticationCategory)) {
      return false;
    }
    //we should not load authentication types that are 
    //not requested by the administrator
    if (!context.authManager.authPluginRequested(this.identifier,
      this.authenticationCategory)) {
      bootstrapLogger.warn("Authentication plugin was found which was not requested in "
          + "the server configuration file's dataserviceAuthentication object. "
          + "Skipping load of this plugin");
      return false;
    }
    return true;
  },
  
  exportDef() {
    return Object.assign(super.exportDef(), {
      filename: this.filename,
      authenticationCategory: this.authenticationCategory
    });
  },
  
  init(context) {
    let filepath = path.join(this.location, 'lib', this.filename);
	// Make the relative path clear. process.cwd() is zlux-example-server/bin/
    if (!path.isAbsolute(filepath)) {
      filepath = path.join(process.cwd(),filepath);
    }
    bootstrapLogger.log(bootstrapLogger.INFO,
      `Auth plugin ${this.identifier}: loading auth handler module ${filepath}`)
    this.authenticationModule = require(filepath);
    context.authManager.registerAuthenticator(this);
  }
};

function ProxyConnectorPlugIn(def, configuration) {
  Plugin.call(this, def, configuration);
  const remoteConfig = configuration.getContents(["remote.json"]);
  if (remoteConfig) {
    if (!this.host) {
      this.host = remoteConfig.host;
    }
    if (!this.port) {
      this.host = remoteConfig.port;
    }
  }
}
ProxyConnectorPlugIn.prototype = {
  constructor: ProxyConnectorPlugIn,
  __proto__: Plugin.prototype,
  
  isValid(context) {
    if (!(super.isValid(context) && this.host && this.port)) {
      return false;
    }
//    //we should not load authentication types that are 
//    //not requested by the administrator
//    if (!context.authManager.authPluginRequested(this.identifier,
//      this.authenticationCategory)) {
//      bootstrapLogger.warn("Authentication plugin was found which was not requested in "
//          + "the server configuration file's dataserviceAuthentication object. "
//          + "Skipping load of this plugin");
//      return false;
//    }
    return true;
  },
};

const plugInConstructorsByType = {
  "library": LibraryPlugIn,
  "application": ApplicationPlugIn,
  "windowManager": WindowManagerPlugIn,
  "bootstrap": BootstrapPlugIn,
  "desktop": DesktopPlugIn,
  "nodeAuthentication": NodeAuthenticationPlugIn,
  "proxyConnector": ProxyConnectorPlugIn
};

function makePlugin(def, pluginConfiguration, pluginContext, dynamicallyCreated) {
  const pluginConstr = plugInConstructorsByType[def.pluginType];
  if (!pluginConstr) {
    throw new Error(`${def.identifier}: pluginType ${def.pluginType} is unknown`); 
  }
  // one can think in terms of Java: `def` is a JSON-serialized instance of the
  // "class" referred to by `proto`. Create an instance and inject the
  // de-serialized instance data there.
  // (We don't need an extra indirection level, e.g. self.definition = def)
  const self = new pluginConstr(def, pluginConfiguration);
  self.dynamicallyCreated = dynamicallyCreated;
  if (!self.isValid(pluginContext)) {
    bootstrapLogger.warn(`${def.location} points to an`
        + " invalid plugin definition, skipping");
    throw new Error(`Plugin ${def.identifier} invalid`)
  }
  self.initDataServices(pluginContext);
  if (!dynamicallyCreated) {
    self.initStaticWebDependencies();
  }
  self.init(pluginContext);
  return self;
};

function PluginLoader(options) {
  EventEmitter.call(this);
  this.options = zluxUtil.makeOptionsObject(defaultOptions, options);
  this.plugins = [];
  this.pluginMap = {};
};
PluginLoader.prototype = {
  constructor: PluginLoader,
  __proto__: EventEmitter.prototype,
  options: null,
  plugins: null,
  pluginMap: null,

  _readPluginDef(pluginDescriptorFilename) {
    const pluginPtrPath = path.join(this.options.pluginsDir, 
        pluginDescriptorFilename);
    bootstrapLogger.info(`Processing plugin reference ${pluginPtrPath}...`);
    if (!fs.existsSync(pluginPtrPath)) {
      throw new Error(`${pluginPtrPath} is missing`);
    }
    const pluginPtrDef = jsonUtils.parseJSONWithComments(pluginPtrPath);
    bootstrapLogger.log(bootstrapLogger.FINER, util.inspect(pluginPtrDef));
    let pluginBasePath = pluginPtrDef.pluginLocation;
    if (!path.isAbsolute(pluginBasePath)) {
      pluginBasePath = path.join(process.cwd(), pluginBasePath);
    }
    if (!fs.existsSync(pluginBasePath)) {
      throw new Error(`${pluginDescriptorFilename}: No plugin directory found at`
        + `${pluginPtrDef.pluginLocation}`);
     }
    let pluginDefPath = path.join(pluginBasePath, 'pluginDefinition.json');
    if (!fs.existsSync(pluginDefPath)) {
      throw new Error(`${pluginDescriptorFilename}: No pluginDefinition.json `
          + `found at ${pluginBasePath}`);
    }
    let pluginDef = jsonUtils.parseJSONWithComments(pluginDefPath);
    bootstrapLogger.log(bootstrapLogger.FINER,util.inspect(pluginDef));
    if (pluginDef.identifier !== pluginPtrDef.identifier) {
      throw new Error(`${pluginDef.identifier} and ${pluginPtrDef.identifier} `
          + `don't match - plugin ignored`);
    }
    if (!pluginDef.pluginType) {
      throw new Error(`No plugin type found for ${pluginDef.identifier} `
      + `found at ${pluginBasePath}, skipping`)
    }
    bootstrapLogger.info(`Read ${pluginBasePath}: found plugin type `
        + `'${pluginDef.pluginType}'`);
    pluginDef.location = pluginBasePath;
    return pluginDef;
  },
  
  readPluginDefs() {
    const defs = [];
    bootstrapLogger.log(bootstrapLogger.INFO,
      `Reading plugins dir ${this.options.pluginsDir}`);
    const pluginLocationJSONs = fs.readdirSync(this.options.pluginsDir)
      .filter(function(value){
        return value.match(/.*\.json/);
      });
    bootstrapLogger.log(bootstrapLogger.FINER, util.inspect(pluginLocationJSONs));
    for (const pluginDescriptorFilename of pluginLocationJSONs) {
      try {
        const plugin = this._readPluginDef(pluginDescriptorFilename);
        defs.push(plugin);
      } catch (e) {
        console.log(e);
        bootstrapLogger.warn(e)
        bootstrapLogger.log(bootstrapLogger.INFO,
          `Failed to load ${pluginDescriptorFilename}\n`);
      }
    } 
    return defs;
  },
  
  loadPlugins() {
    const defs = this.readPluginDefs();
    this.installPlugins(defs);
  },
  
  installPlugins(pluginDefs) {
    const pluginContext = {
      productCode: this.options.productCode,
      config: this.options.serverConfig,
      authManager: this.options.authManager
    };
    let successCount = 0;
    const depgraph = new DependencyGraph(this.plugins);
    for (const pluginDef of pluginDefs) {
      depgraph.addPlugin(pluginDef);
    }
    const sortedAndRejectedPlugins = depgraph.processImports();
    for (const rejectedPlugin of sortedAndRejectedPlugins.rejects) {
      bootstrapLogger.warn(`Could not initialize plugin` 
          + ` ${rejectedPlugin.pluginId}: `  
          + rejectedPlugin.validationError.status);
    }
    for (const pluginDef of sortedAndRejectedPlugins.plugins) { 
      try {
        const pluginConfiguration = configService.getPluginConfiguration(
            pluginDef.identifier, this.options.serverConfig,
            this.options.productCode);
        bootstrapLogger.debug(`For plugin with id=${pluginDef.identifier}, internal config` 
                                + ` found=\n${JSON.stringify(pluginConfiguration)}`);
        const plugin = makePlugin(pluginDef, pluginConfiguration, pluginContext);
        bootstrapLogger.log(bootstrapLogger.INFO,
            `Plugin ${plugin.identifier} at path=${plugin.location} loaded.\n`);
        bootstrapLogger.debug(' Content:\n' + plugin.toString());
        this.plugins.push(zluxUtil.deepFreeze(plugin));
        this.pluginMap[plugin.identifier] = plugin;
        successCount++;
      } catch (e) {
        console.log(e);
        //bootstrapLogger.warn(e)
        bootstrapLogger.log(bootstrapLogger.INFO,
          `Failed to load ${pluginDef.identifier}: ${e}`);
      }
    }
    for (const plugin of this.plugins) {
      this.emit('pluginAdded', {
        data: plugin
      });
    }
  },
  
  addDynamicPlugin(pluginDef) {
    if (this.pluginMap[pluginDef.identifier]) {
      throw new Error('plugin already registered');
    }
    const pluginContext = {
      productCode: this.options.productCode,
      config: this.options.serverConfig,
      authManager: this.options.authManager
    };
    //
    //TODO resolving dependencies correctly
    //see also: the FIXME note at the end of installPlugins()
    //
    bootstrapLogger.info("Adding dynamic plugin " + pluginDef.identifier);
    const pluginConfiguration = configService.getPluginConfiguration(
      pluginDef.identifier, this.options.serverConfig,
      this.options.productCode);
    const plugin = makePlugin(pluginDef, pluginConfiguration, null, pluginContext,
        true);
//    if (!this.unresolvedImports.allImportsResolved(pluginContext.plugins)) {
//      throw new Error('unresolved dependencies');
//      this.unresolvedImports.reset();
//    }
    zluxUtil.deepFreeze(plugin);
    this.plugins.push(plugin);
    this.pluginMap[plugin.identifier] = plugin;
    this.emit('pluginAdded', {
      data: plugin
    });
  }
};

module.exports = PluginLoader;
PluginLoader.makePlugin = makePlugin;

/*
  This program and the accompanying materials are
  made available under the terms of the Eclipse Public License v2.0 which accompanies
  this distribution, and is available at https://www.eclipse.org/legal/epl-v20.html
  
  SPDX-License-Identifier: EPL-2.0
  
  Copyright Contributors to the Zowe Project.
*/
<|MERGE_RESOLUTION|>--- conflicted
+++ resolved
@@ -292,62 +292,9 @@
         dataservice.loadImplementation(this.dynamicallyCreated, this.location);
         if (dataservice.type === 'router') {
           bootstrapLogger.info(`${this.identifier}: `
-<<<<<<< HEAD
-              + `found proxied service '${dataservice.name}'`);
-        } else   if (dataservice.type === 'import') {
-          this.dataServicesGrouped.import.push(dataservice);
-          unresolvedImports.registerAsImporterOfAs(this, dataservice.sourcePlugin,
-              dataservice.sourceName, dataservice.localName);
-          bootstrapLogger.info(`${this.identifier}:`
-              + ` importing service '${dataservice.sourceName}'`
-              + ` from ${dataservice.sourcePlugin}`
-              + ` as '${dataservice.localName}'`);
-        } else if ((dataservice.type == 'nodeService')
-            || (dataservice.type === 'router')) {
-          if ((dataservice.serviceLookupMethod == 'internal')
-              || !dataservice.dependenciesIncluded) {
-            bootstrapLogger.warn(`${this.identifier}:`
-                + ` loading dataservice ${dataservice.name} failed, declaration invalid`);
-            continue;
-          }
-          if (dataservice.type === 'router') {
-            bootstrapLogger.info(`${this.identifier}: `
-                + `found router '${dataservice.name}'`);
-            this.dataServicesGrouped.router.push(dataservice);
-          } else {
-            bootstrapLogger.info(`${this.identifier}: `
-                + `found legacy node service '${dataservice.name}'`);
-            this.dataServicesGrouped.node.push(dataservice);
-          }
-          if (this.dynamicallyCreated) {
-            const nodeModule = requireFromString(dataservice.source);
-            dataservice.nodeModule = nodeModule;
-          } else {
-            // Quick fix before MVD-947 is merged
-            var fileLocation = ""
-            if (dataservice.filename) {
-              fileLocation = path.join(this.location, 'lib', dataservice.filename);
-            }
-            else if (dataservice.fileName) {
-              fileLocation = path.join(this.location, 'lib', dataservice.fileName);
-            }
-            else {
-              throw new Error (`No file name for data service`)
-            }
-            // Make the relative path clear. process.cwd() is zlux-example-server/bin/
-            if (!path.isAbsolute(fileLocation)) {
-              fileLocation = path.join(process.cwd(),fileLocation);
-            }
-            const nodeModule = require(fileLocation);
-            dataservice.nodeModule = nodeModule;
-          }
-        } else if (dataservice.type == 'external') {
-          this.dataServicesGrouped.external.push(dataservice);
-=======
               + `found router '${dataservice.name}'`);
           addService(dataservice, dataservice.name, this.dataServicesGrouped);
         } else {
->>>>>>> 301818e6
           bootstrapLogger.info(`${this.identifier}: `
               + `found legacy node service '${dataservice.name}'`);
           addService(dataservice, dataservice.name, this.dataServicesGrouped);
