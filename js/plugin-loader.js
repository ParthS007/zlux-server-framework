
/*
  This program and the accompanying materials are
  made available under the terms of the Eclipse Public License v2.0 which accompanies
  this distribution, and is available at https://www.eclipse.org/legal/epl-v20.html
  
  SPDX-License-Identifier: EPL-2.0
  
  Copyright Contributors to the Zowe Project.
*/

'use strict';
const util = require('util');
const fs = require('fs');
const http = require('http');
const https = require('https');
const url = require('url');
const path = require('path');
const os = require('os');
const assert = require('assert');
const requireFromString = require('require-from-string');
const EventEmitter = require('events');
const semver = require('semver');
const zluxUtil = require('./util');
const jsonUtils = require('./jsonUtils.js');
const configService = require('../plugins/config/lib/configService.js');
const DependencyGraph = require('./depgraph');
const translationUtils = require('./translation-utils.js');
const makeSwaggerCatalog = require('./swagger-catalog');

/**
 * Plugin loader: reads the entire plugin configuration tree
 * 
 *  - resolves plugin refs
 *  - reads plugin definition files
 *  - loads any supplemental modules required by plugins
 *  - performs some validation 
 * 
 */
const bootstrapLogger = zluxUtil.loggers.bootstrapLogger;

const defaultOptions = {
  productCode: null,
  authManager: null,
  pluginsDir: null,
  serverConfig: null
}

function Service(def, configuration, plugin) {
  this.configuration = configuration;
  //don't do this here: avoid circular structures:
  //this.plugin = plugin; 
  Object.assign(this, def);
  if (this.version === undefined) {
    //FIXME temporary hack until everyone has fixed their plugin defs.
    bootstrapLogger.warn(`Service ${plugin.identifier}::${this.name} doesn't` 
      + ` specify a version. Resorting to the plugin's API version ${plugin.apiVersion}`);
    this.version = plugin.apiVersion;
  }
}
Service.prototype = {
  constructor: Service,
  
  validate() {
    if (!semver.valid(this.version)) {
      throw new Error(`${this.name}: invalid version "${this.version}"`)
    }
    if (this.versionRequirements) {
      for (let serviceName of Object.keys(this.versionRequirements)) {
        if (!semver.validRange(this.versionRequirements[serviceName])) {
          throw new Error(`${this.localName}: invalid version range ` +
              `${serviceName}: ${this.versionRequirements[serviceName]}`)
        }
      }
    }
  }
}

function Import(def, configuration, plugin) {
  Service.call(this, def, configuration, plugin);
}
Import.prototype = {
  constructor: Import,
  __proto__:  Service.prototype,
  
  validate() {
    if (!semver.validRange(this.versionRange)) {
      throw new Error(`${this.localName}: invalid version range "${this.versionRange}"`)
    }
  }
}

function NodeService(def, configuration, plugin) {
  Service.call(this, def, configuration, plugin);
}
NodeService.prototype = {
  constructor: NodeService,
  __proto__:  Service.prototype,
  
  loadImplementation(dynamicallyCreated, location) {
    if (dynamicallyCreated) {
      const nodeModule = requireFromString(this.source);
      this.nodeModule = nodeModule;
    } else {
      // Quick fix before MVD-947 is merged
      var fileLocation = ""
      if (this.filename) {
        fileLocation = path.join(location, 'lib', this.filename);
      } else if (this.fileName) {
        fileLocation = path.join(location, 'lib', this.fileName);
      } else {
        throw new Error(`No file name for data service`)
      }
      const nodeModule = require(fileLocation);
      this.nodeModule = nodeModule;
    }
  }
}

//first checks if the parent plugin has a host and port 
//and if not, looks them up in the config
function ExternalService(def, configuration, plugin) {
  Service.call(this, def, configuration, plugin);
  if (!this.host) {
    this.host = plugin.host;
  }
  if (!this.port) {
    this.port = plugin.port;
  }
  const remoteConfig = configuration.getContents(["remote.json"]);
  if (remoteConfig) {
    if (!this.host) {
      this.host = remoteConfig.host;
    }
    if (!this.port) {
      this.port = remoteConfig.port;
    }
  }
}
ExternalService.prototype = {
  constructor: ExternalService,
  __proto__:  Service.prototype
}

function makeDataService(def, plugin, context) {
  const configuration = configService.getServiceConfiguration(plugin.identifier,
      def.name, context.config, context.productCode);
  let dataservice;
  if (def.type == "external") {
    dataservice = new ExternalService(def, configuration, plugin);
  } else if (def.type == "import") {
    dataservice = new Import(def, configuration, plugin);
  } else if ((def.type == 'nodeService')
        || (def.type === 'router')) {
    dataservice = new NodeService(def, configuration, plugin);
  } else {
    dataservice = new Service(def, configuration, plugin);
  }
  dataservice.validate();
  return dataservice;
}

function Plugin(def, configuration) {
  Object.assign(this, def);
  this.configuration = configuration;
  if (!this.location) {
    this.location = process.cwd();
  }
  this.translationMaps = {};
}
Plugin.prototype = {
  constructor: Plugin,
  identifier: null,
  apiVersion: null,
  pluginVersion: null,
  pluginType: null,
  webContent: null,
  copyright:null,
  location: null,
  dataServices: null,
  dataServicesGrouped: null,
  configuration: null,
  //...
  
  toString() {
    return `[Plugin ${this.identifier}]`
  },
  
  isValid() {
    //TODO detailed diagnostics
    return this.identifier && (typeof this.identifier === "string")
      && this.pluginVersion && (typeof this.pluginVersion === "string")
      && this.apiVersion && (typeof this.apiVersion === "string")
      //this might cause some pain, but I guess it's better to
      //leave it here and make everyone tidy up their plugin defs:
      && this.pluginType && (typeof this.pluginType === "string")
      ;
  },
  
  init(context) {
    //Nothing here anymore: startup checks for validity will be superceeded by https://github.com/zowe/zlux-proxy-server/pull/18 and initialization concept has not manifested for many plugin types, so a warning is not needed.
  },
  
  exportDef() {
    return {
      identifier: this.identifier,
      pluginVersion: this.pluginVersion,
      apiVersion: this.apiVersion,
      pluginType: this.pluginType,
      copyright: this.copyright,
      //TODO move these to the appropraite plugin type(s)
      webContent: this.webContent, 
      configurationData: this.configurationData,
      dataServices: this.dataServices
    };
  },

  exportTranslatedDef(acceptLanguage) {
    const def = this.exportDef();
    if (typeof this.webContent === 'object') {
      return translationUtils.translate(def, this.translationMaps, acceptLanguage);
    }
    return def;
  },

  loadTranslations() {
    if (typeof this.webContent === 'object') {
      this.translationMaps = translationUtils.loadTranslations(this.location);
    }
  },
  
  initStaticWebDependencies() {
    if (this.webContent) {
      let contentPath = path.join(this.location, "web");
      if (!fs.existsSync(contentPath)) {
        bootstrapLogger.warn(`plugin ${this.identifier} has web content but `
            + `no web directory under ${this.location}`);
      } else {
        bootstrapLogger.info(`plugin ${this.identifier} `
            + `will serve static files from ${contentPath}`);
        this.webContent.path = contentPath;
      }
    }
  },
  
  initDataServices(context) {
    function addService(service, name, container) {
      let group = container[name];
      if (!group) {
        group = container[name] = {
          name,
          highestVersion: null,
          versions: {},
        };
      }
      if (!group.highestVersion 
          || semver.gt(service.version, group.highestVersion)) {
        group.highestVersion = service.version;
      }
      group.versions[service.version] = service;
    }
    
    if (!this.dataServices) {
      return;
    }
    this.dataServicesGrouped = {};
    this.importsGrouped = {};
    const filteredDataServices = [];
    for (const dataServiceDef of this.dataServices) {
      const dataservice = makeDataService(dataServiceDef, this, context);
      if (dataservice.type == "service") {          
        addService(dataservice, dataservice.name, this.dataServicesGrouped);
        bootstrapLogger.info(`${this.identifier}: `
            + `found proxied service '${dataservice.name}'`);
        filteredDataServices.push(dataservice);
      } else   if (dataservice.type === 'import') {
        bootstrapLogger.info(`${this.identifier}:`
            + ` importing service '${dataservice.sourceName}'`
            + ` from ${dataservice.sourcePlugin}`
            + ` as '${dataservice.localName}'`);
        addService(dataservice, dataservice.localName, this.importsGrouped);
        filteredDataServices.push(dataservice);
      } else if ((dataservice.type == 'nodeService')
          || (dataservice.type === 'router')) {
        //TODO what is this? Why do we need it?
//        if ((dataservice.serviceLookupMethod == 'internal')
//            || !dataservice.dependenciesIncluded) {
//          bootstrapLogger.warn(`${this.identifier}:`
//              + ` loading dataservice ${dataservice.name} failed, declaration invalid`);
//          continue;
//        }
        dataservice.loadImplementation(this.dynamicallyCreated, this.location);
        if (dataservice.type === 'router') {
          bootstrapLogger.info(`${this.identifier}: `
              + `found router '${dataservice.name}'`);
          addService(dataservice, dataservice.name, this.dataServicesGrouped);
        } else {
          bootstrapLogger.info(`${this.identifier}: `
              + `found legacy node service '${dataservice.name}'`);
          addService(dataservice, dataservice.name, this.dataServicesGrouped);
        }
        filteredDataServices.push(dataservice);
      } else if (dataservice.type == 'external') {
        addService(dataservice, dataservice.name, this.dataServicesGrouped);
        bootstrapLogger.info(`${this.identifier}: `
            + `found external service '${dataservice.name}'`);
        filteredDataServices.push(dataservice);
      } else {
        bootstrapLogger.warn(`${this.identifier}: `
            + `invalid service type '${dataservice.name}'`);
      }
    }
    this.dataServices = filteredDataServices;
    this._validateLocalVersionRequirements()
  },
  
  _validateLocalVersionRequirements() {
    for (let service of this.dataServices) {
      if (!service.versionRequirements) {
        continue;
      }
      for (let serviceName of Object.keys(service.versionRequirements)) {
        const allVersions = this.dataServicesGrouped[serviceName] 
            || this.importsGrouped[serviceName];
        if (!allVersions) {
          throw new Error(`${this.identifier}::${service.name} `
              + "Required local service missing: " + serviceName)
        }
        const requiredVersion = service.versionRequirements[serviceName];
        let found = null;
        for (let availableVersion of Object.keys(allVersions.versions)) {
          if (semver.satisfies(availableVersion, requiredVersion)) {
            found = availableVersion;
            break;
          }
        }
        if (!found) {
          throw new Error(`${this.identifier}::${service.name} `
              + `Could not find a version to satisfy local dependency `
              + `${serviceName}@${requiredVersion}`)
        } else {
          bootstrapLogger.debug(`${this.identifier}::${service.name}: found `
              + `${serviceName}@${found}`)
          //replace the mask in the def with an actual version to make the life 
          // simpler
          service.versionRequirements[serviceName] = found;
        }
      }
    }
  },
  
  getApiCatalog(productCode) {
    return makeSwaggerCatalog(this, productCode)
  }
  
};

function LibraryPlugIn(def, configuration) {
  Plugin.call(this, def, configuration);
}
LibraryPlugIn.prototype = {
  __proto__: Plugin.prototype,
  constructor: LibraryPlugIn,
  
  init(context) {
    assert(this.pluginType === "library");
    if (!fs.existsSync(this.location)) {
      bootstrapLogger.log(bootstrapLogger.WARNING,
        `${def.identifier}: library path ${this.location} does not exist`);
      return;
    }
    bootstrapLogger.log(bootstrapLogger.INFO,
      `Plugin ${this.identifier} will serve library data from directory ${this.location}`);
  }
};

function ApplicationPlugIn(def, configuration) {
  Plugin.call(this, def, configuration);
}
ApplicationPlugIn.prototype = {
  __proto__: Plugin.prototype,
  constructor: ApplicationPlugIn,
};

function WindowManagerPlugIn(def, configuration) {
  Plugin.call(this, def, configuration);
}
WindowManagerPlugIn.prototype = {
  constructor: WindowManagerPlugIn,
  __proto__: Plugin.prototype,
};

function BootstrapPlugIn(def, configuration) {
  Plugin.call(this, def, configuration);
}
BootstrapPlugIn.prototype = {
  constructor: BootstrapPlugIn,
  __proto__: Plugin.prototype,
};

function DesktopPlugIn(def, configuration) {
  Plugin.call(this, def, configuration);
}
DesktopPlugIn.prototype = {
  constructor: DesktopPlugIn,
  __proto__: Plugin.prototype,
};

function NodeAuthenticationPlugIn(def, configuration) {
  Plugin.call(this, def, configuration);
}
NodeAuthenticationPlugIn.prototype = {
  constructor: NodeAuthenticationPlugIn,
  __proto__: Plugin.prototype,
  authenticationCategory: null,
  filename: null,
  
  isValid(context) {
    if (!(super.isValid(context) && this.filename 
        && this.authenticationCategory)) {
      return false;
    }
    //we should not load authentication types that are 
    //not requested by the administrator
    if (!context.authManager.authPluginRequested(this.identifier,
      this.authenticationCategory)) {
      bootstrapLogger.warn("Authentication plugin was found which was not requested in "
          + "the server configuration file's dataserviceAuthentication object. "
          + "Skipping load of this plugin");
      return false;
    }
    return true;
  },
  
  exportDef() {
    return Object.assign(super.exportDef(), {
      filename: this.filename,
      authenticationCategory: this.authenticationCategory
    });
  },
  
  init(context) {
    const filepath = path.join(this.location, 'lib', this.filename);
    bootstrapLogger.log(bootstrapLogger.INFO,
      `Auth plugin ${this.identifier}: loading auth handler module ${filepath}`)
    this.authenticationModule = require(filepath);
    context.authManager.registerAuthenticator(this);
  }
};

function ProxyConnectorPlugIn(def, configuration) {
  Plugin.call(this, def, configuration);
  const remoteConfig = configuration.getContents(["remote.json"]);
  if (remoteConfig) {
    if (!this.host) {
      this.host = remoteConfig.host;
    }
    if (!this.port) {
      this.host = remoteConfig.port;
    }
  }
}
ProxyConnectorPlugIn.prototype = {
  constructor: ProxyConnectorPlugIn,
  __proto__: Plugin.prototype,
  
  isValid(context) {
    if (!(super.isValid(context) && this.host && this.port)) {
      return false;
    }
//    //we should not load authentication types that are 
//    //not requested by the administrator
//    if (!context.authManager.authPluginRequested(this.identifier,
//      this.authenticationCategory)) {
//      bootstrapLogger.warn("Authentication plugin was found which was not requested in "
//          + "the server configuration file's dataserviceAuthentication object. "
//          + "Skipping load of this plugin");
//      return false;
//    }
    return true;
  },
};

const plugInConstructorsByType = {
  "library": LibraryPlugIn,
  "application": ApplicationPlugIn,
  "windowManager": WindowManagerPlugIn,
  "bootstrap": BootstrapPlugIn,
  "desktop": DesktopPlugIn,
  "nodeAuthentication": NodeAuthenticationPlugIn,
  "proxyConnector": ProxyConnectorPlugIn
};

function makePlugin(def, pluginConfiguration, pluginContext, dynamicallyCreated) {
  const pluginConstr = plugInConstructorsByType[def.pluginType];
  if (!pluginConstr) {
    throw new Error(`${def.identifier}: pluginType ${def.pluginType} is unknown`); 
  }
  // one can think in terms of Java: `def` is a JSON-serialized instance of the
  // "class" referred to by `proto`. Create an instance and inject the
  // de-serialized instance data there.
  // (We don't need an extra indirection level, e.g. self.definition = def)
  const self = new pluginConstr(def, pluginConfiguration);
  self.dynamicallyCreated = dynamicallyCreated;
  if (!self.isValid(pluginContext)) {
    bootstrapLogger.warn(`${def.location} points to an`
        + " invalid plugin definition, skipping");
    throw new Error(`Plugin ${def.identifier} invalid`)
  }
  self.initDataServices(pluginContext);
  if (!dynamicallyCreated) {
    self.initStaticWebDependencies();
  }
  self.init(pluginContext);
  return self;
};

function PluginLoader(options) {
  EventEmitter.call(this);
  this.options = zluxUtil.makeOptionsObject(defaultOptions, options);
  this.plugins = [];
  this.pluginMap = {};
};
PluginLoader.prototype = {
  constructor: PluginLoader,
  __proto__: EventEmitter.prototype,
  options: null,
  plugins: null,
  pluginMap: null,

  _readPluginDef(pluginDescriptorFilename) {
    const pluginPtrPath = path.join(this.options.pluginsDir, 
        pluginDescriptorFilename);
    bootstrapLogger.info(`Processing plugin reference ${pluginPtrPath}...`);
    if (!fs.existsSync(pluginPtrPath)) {
      throw new Error(`${pluginPtrPath} is missing`);
    }
    const pluginPtrDef = jsonUtils.parseJSONWithComments(pluginPtrPath);
    bootstrapLogger.log(bootstrapLogger.FINER, util.inspect(pluginPtrDef));
    let pluginBasePath = pluginPtrDef.pluginLocation;
    if (!path.isAbsolute(pluginBasePath)) {
      pluginBasePath = path.join(process.cwd(), pluginBasePath);
    }
    if (!fs.existsSync(pluginBasePath)) {
      throw new Error(`${pluginDescriptorFilename}: No plugin directory found at`
        + `${pluginPtrDef.pluginLocation}`);
     }
    let pluginDefPath = path.join(pluginBasePath, 'pluginDefinition.json');
    if (!fs.existsSync(pluginDefPath)) {
      throw new Error(`${pluginDescriptorFilename}: No pluginDefinition.json `
          + `found at ${pluginBasePath}`);
    }
    let pluginDef = jsonUtils.parseJSONWithComments(pluginDefPath);
    bootstrapLogger.log(bootstrapLogger.FINER,util.inspect(pluginDef));
    if (pluginDef.identifier !== pluginPtrDef.identifier) {
      throw new Error(`${pluginDef.identifier} and ${pluginPtrDef.identifier} `
          + `don't match - plugin ignored`);
    }
    if (!pluginDef.pluginType) {
      throw new Error(`No plugin type found for ${pluginDef.identifier} `
      + `found at ${pluginBasePath}, skipping`)
    }
    bootstrapLogger.info(`Read ${pluginBasePath}: found plugin type `
        + `'${pluginDef.pluginType}'`);
    pluginDef.location = pluginBasePath;
    return pluginDef;
  },
  
  readPluginDefs() {
    const defs = [];
    bootstrapLogger.log(bootstrapLogger.INFO,
      `Reading plugins dir ${this.options.pluginsDir}`);
    const pluginLocationJSONs = fs.readdirSync(this.options.pluginsDir)
      .filter(function(value){
        return value.match(/.*\.json/);
      });
    bootstrapLogger.log(bootstrapLogger.FINER, util.inspect(pluginLocationJSONs));
    for (const pluginDescriptorFilename of pluginLocationJSONs) {
      try {
        const plugin = this._readPluginDef(pluginDescriptorFilename);
        defs.push(plugin);
      } catch (e) {
        console.log(e);
        bootstrapLogger.warn(e)
        bootstrapLogger.log(bootstrapLogger.INFO,
          `Failed to load ${pluginDescriptorFilename}\n`);
      }
    } 
    return defs;
  },
  
  loadPlugins() {
    const defs = this.readPluginDefs();
    this.installPlugins(defs);
  },
  
  installPlugins(pluginDefs) {
    const pluginContext = {
      productCode: this.options.productCode,
      config: this.options.serverConfig,
      authManager: this.options.authManager
    };
    let successCount = 0;
    const depgraph = new DependencyGraph(this.plugins);
    for (const pluginDef of pluginDefs) {
      depgraph.addPlugin(pluginDef);
    }
    const sortedAndRejectedPlugins = depgraph.processImports();
    for (const rejectedPlugin of sortedAndRejectedPlugins.rejects) {
      bootstrapLogger.warn(`Could not initialize plugin` 
          + ` ${rejectedPlugin.pluginId}: `  
          + rejectedPlugin.validationError.status);
    }
    for (const pluginDef of sortedAndRejectedPlugins.plugins) { 
      try {
        const pluginConfiguration = configService.getPluginConfiguration(
            pluginDef.identifier, this.options.serverConfig,
            this.options.productCode);
        bootstrapLogger.debug(`For plugin with id=${pluginDef.identifier}, internal config` 
                                + ` found=\n${JSON.stringify(pluginConfiguration)}`);
        const plugin = makePlugin(pluginDef, pluginConfiguration, pluginContext);
        bootstrapLogger.log(bootstrapLogger.INFO,
            `Plugin ${plugin.identifier} at path=${plugin.location} loaded.\n`);
        bootstrapLogger.debug(' Content:\n' + plugin.toString());
        this.plugins.push(zluxUtil.deepFreeze(plugin));
        this.pluginMap[plugin.identifier] = plugin;
        successCount++;
      } catch (e) {
        console.log(e);
        //bootstrapLogger.warn(e)
        bootstrapLogger.log(bootstrapLogger.INFO,
          `Failed to load ${pluginDef.identifier}: ${e}`);
      }
    }
<<<<<<< HEAD
    bootstrapLogger.info(`Plugin batch processed. Loaded ${successCount} out of`
        + ` ${pluginDefs.length}`);
    // FIXME (1) 'give plugin amount' is not an event -- not something that _happens_
    // (2) this idea is incompatible with dynamic plugins, they're broken now. 
    // Need to come up with another event scheme, e.g. 'pluginAdded' + 
    // 'fileSystemPluginsLoaded', or maybe 'pluginAdded' + 'processingPluginBatchCompeleted',
    // or 'startedProcessingPluginBatch' + 'pluginAdded', etc, if we want to 
    // distinguish between filesystem and dynamic plugins or if we just need to 
    // have a reference point in time, when a subscriber can know it can call 
    // e.g. Eureka
    this.emit('givePluginAmount', {
      data: this.plugins.length
    });  
=======
    this.plugins = this._toposortPlugins(pluginContext.plugins, this.pluginMap);
//    bootstrapLogger.warn('pluginMap empty (plugin-loader.js line530)='
//        + JSON.stringify(this.pluginMap));  
>>>>>>> fa8cd1b5
    for (const plugin of this.plugins) {
      this.emit('pluginAdded', {
        data: plugin
      });
    }
  },
  
  addDynamicPlugin(pluginDef) {
    if (this.pluginMap[pluginDef.identifier]) {
      throw new Error('plugin already registered');
    }
    const pluginContext = {
      productCode: this.options.productCode,
      config: this.options.serverConfig,
      authManager: this.options.authManager
    };
    //
    //TODO resolving dependencies correctly
    //see also: the FIXME note at the end of installPlugins()
    //
    bootstrapLogger.info("Adding dynamic plugin " + pluginDef.identifier);
    const pluginConfiguration = configService.getPluginConfiguration(
      pluginDef.identifier, this.options.serverConfig,
      this.options.productCode);
    const plugin = makePlugin(pluginDef, pluginConfiguration, null, pluginContext,
        true);
//    if (!this.unresolvedImports.allImportsResolved(pluginContext.plugins)) {
//      throw new Error('unresolved dependencies');
//      this.unresolvedImports.reset();
//    }
    zluxUtil.deepFreeze(plugin);
    this.plugins.push(plugin);
    this.pluginMap[plugin.identifier] = plugin;
    this.emit('pluginAdded', {
      data: plugin
    });
  }
};

module.exports = PluginLoader;
PluginLoader.makePlugin = makePlugin;

/*
  This program and the accompanying materials are
  made available under the terms of the Eclipse Public License v2.0 which accompanies
  this distribution, and is available at https://www.eclipse.org/legal/epl-v20.html
  
  SPDX-License-Identifier: EPL-2.0
  
  Copyright Contributors to the Zowe Project.
*/
<|MERGE_RESOLUTION|>--- conflicted
+++ resolved
@@ -632,25 +632,9 @@
           `Failed to load ${pluginDef.identifier}: ${e}`);
       }
     }
-<<<<<<< HEAD
-    bootstrapLogger.info(`Plugin batch processed. Loaded ${successCount} out of`
-        + ` ${pluginDefs.length}`);
-    // FIXME (1) 'give plugin amount' is not an event -- not something that _happens_
-    // (2) this idea is incompatible with dynamic plugins, they're broken now. 
-    // Need to come up with another event scheme, e.g. 'pluginAdded' + 
-    // 'fileSystemPluginsLoaded', or maybe 'pluginAdded' + 'processingPluginBatchCompeleted',
-    // or 'startedProcessingPluginBatch' + 'pluginAdded', etc, if we want to 
-    // distinguish between filesystem and dynamic plugins or if we just need to 
-    // have a reference point in time, when a subscriber can know it can call 
-    // e.g. Eureka
-    this.emit('givePluginAmount', {
-      data: this.plugins.length
-    });  
-=======
     this.plugins = this._toposortPlugins(pluginContext.plugins, this.pluginMap);
 //    bootstrapLogger.warn('pluginMap empty (plugin-loader.js line530)='
 //        + JSON.stringify(this.pluginMap));  
->>>>>>> fa8cd1b5
     for (const plugin of this.plugins) {
       this.emit('pluginAdded', {
         data: plugin
