--- conflicted
+++ resolved
@@ -518,16 +518,6 @@
     });
     return router;
   },
-  
-<<<<<<< HEAD
-  proxies(options) {
-    return (req, res) => {
-      res.json({
-        "zssServerHostName": options.proxiedHost,
-        "zssPort": options.proxiedPort
-      });
-    }
-  },
 
   pluginLifecycle(options){
     const router = express.Router();
@@ -601,8 +591,6 @@
     return router;
   },
   
-=======
->>>>>>> 2f2104ae
   echo() {
     return (req, res) =>{
       contentLogger.log(contentLogger.INFO, 'echo\n' + util.inspect(req));
