

/*
  This program and the accompanying materials are
  made available under the terms of the Eclipse Public License v2.0 which accompanies
  this distribution, and is available at https://www.eclipse.org/legal/epl-v20.html
  
  SPDX-License-Identifier: EPL-2.0
  
  Copyright Contributors to the Zowe Project.
*/

'use strict';
const express = require('express');
const util = require('util');
const url = require('url');
const expressWs = require('express-ws');
const path = require('path');
const Promise = require('bluebird');
const http = require('http');
const https = require('https');
const bodyParser = require('body-parser');
const cookieParser = require('cookie-parser')
const session = require('express-session');
const zluxUtil = require('./util');
const configService = require('../plugins/config/lib/configService.js');
const proxy = require('./proxy');
const zLuxUrl = require('./url');
const UNP = require('./unp-constants');
const translationUtils = require('./translation-utils');
const expressStaticGzip = require("express-static-gzip");

/**
 * Sets up an Express application to serve plugin data files and services  
 */


const SERVICE_TYPE_NODE = 0;
const SERVICE_TYPE_PROXY = 1;
const PROXY_SERVER_CONFIGJS_URL = '/plugins/com.rs.configjs/services/data/';
//TODO: move this (and other consts) to a commonly accessible constants file when moving to typescript
const WEBSOCKET_CLOSE_INTERNAL_ERROR = 4999; 
const WEBSOCKET_CLOSE_BY_PROXY = 4998;
const WEBSOCKET_CLOSE_CODE_MINIMUM = 3000;
const DEFAULT_READBODY_LIMIT = process.env.ZLUX_DEFAULT_READBODY_LIMIT || 102400;//100kb

var contentLogger = zluxUtil.loggers.contentLogger;
var bootstrapLogger = zluxUtil.loggers.bootstrapLogger;
var installLog = zluxUtil.loggers.installLogger;
var utilLog = zluxUtil.loggers.utilLogger;
var routingLog = zluxUtil.loggers.routing;

const jsonParser = bodyParser.json()
const urlencodedParser = bodyParser.urlencoded({ extended: false })

const proxyMap = new Map();

function DataserviceContext(serviceDefinition, serviceConfiguration, 
    pluginContext) {
  this.serviceDefinition = serviceDefinition;
  this.serviceConfiguration = serviceConfiguration;
  this.plugin = pluginContext;
  this.logger = global.COM_RS_COMMON_LOGGER.makeComponentLogger(
    pluginContext.pluginDef.identifier + "." + serviceDefinition.name);
}
DataserviceContext.prototype = {
  makeSublogger(name) {
    return makeSubloggerFromDefinitions(this.plugin.pluginDef,
        this.serviceDefinition, name);
  },
  
  addBodyParseMiddleware(router) {
    router.use(bodyParser.json({type:'application/json'}));
    router.use(bodyParser.text({type:'text/plain'}));
    router.use(bodyParser.text({type:'text/html'}));
  },
  
  makeErrorObject: zluxUtil.makeErrorObject
};

function do404(URL, res, message) {
  contentLogger.debug("404: "+message+", url="+URL);
  if (URL.indexOf('<')!=-1) {
    //sender didn't URI encode (browsers generally do)
    //Not a catch-all for missed encoding - specifically to prevent HTML tag insertion
    URL = encodeURI(URL);
  }
  res.statusMessage = message;
  res.status(404).send("<h1>Resource not found, URL: "+URL+"</h1></br><h2>Additional info: "+message+"</h2>");
}

function sendAuthenticationFailure(res, authType) {
  res.status(401).json({
    'error':'unauthorized',
    'plugin':pluginDefinition.identifier,
    'service':serviceDefinition.name,
    'authenticationType':authType
  });
};
function sendAuthorizationFailure(res, authType, resource) {
  res.status(403).json({
    'error':'forbidden',
    'plugin':pluginDefinition.identifier,
    'service':serviceDefinition.name,
    'authenticationType':authType,
    'resource':resource
  });
};

const staticHandlers = {
  plugins: function(plugins) {
    return function(req, res) {
      let parsedRequest = url.parse(req.url, true);
      if (!parsedRequest.query) {
        do404(req.url, res, "A plugin query must be specified");
        return;
      }
      let type = parsedRequest.query["type"];
      /*
        Note: here, we query for installed plugins using a filter of either 'all' or a specific pluginType.
        But, some plugins do not have pluginTypes currently. People can forget to include that information.
        In our code, we've been assuming that plugins that do not declare a type are of type 'application',
        but this should be enforced somehow in the future.
      */
      if (!type) {
        do404(req.url, res, "A plugin type must be specified");
        return;
      }
      const acceptLanguage = 
        translationUtils.getAcceptLanguageFromCookies(req.cookies) || req.headers['accept-language'] || '';
      const pluginDefs = plugins.map(p => p.exportTranslatedDef(acceptLanguage));
      const response = {
        //TODO type/version
        pluginDefinitions: null 
      };
      contentLogger.debug('Type requested ='+type);
      if (type == "all") {
        response.pluginDefinitions = pluginDefs;
      } else {
        response.pluginDefinitions = pluginDefs.filter(def => {
          if (def.pluginType != null) {
            contentLogger.debug('Returning true if type matches, type='
                + def.pluginType);
            return def.pluginType === type;
          } else if (type == 'application') {
            contentLogger.debug('Returning true because type is application');
            return true;
          } else {
            contentLogger.debug('Returning false because type did not match');
            return false;
          }
        });
      }
      res.json(response);
    }
  },
  
  //TODO unify '/plugins' and '/apiManagement/plugins'
  apiManagement(webApp) {
    const r = express.Router();
    r.post('/plugins', jsonParser, function api(req, res) {
      const pluginDef = req.body;
      //TODO rewrite to EvenEmitter
      Promise.resolve().then(() => webApp.options.newPluginHandler(pluginDef))
        .then(() => {
          res.status(200).send('plugin added');
        }, (err) => {
          res.status(400).send('failed to add the plugin: ' + err.message);
          console.warn(err);
        });
    });
    return r;
  },
  
  eureka() {
    const router = express.Router();
    router.get('/server/eureka/info', function(req, res, next) {
      res.send('{"id":"zlux"}');
    });
    router.get('/server/eureka/health', function(req, res, next) {
      res.send('{"status":"UP"}');
    });
    return router;
  },
  
  proxies(options) {
    return (req, res) => {
      res.json({
        "zssServerHostName": options.proxiedHost,
        "zssPort": options.proxiedPort
      });
    }
  },
  
  echo() {
    return (req, res) =>{
      contentLogger.log(contentLogger.INFO, 'echo\n' + util.inspect(req));
      res.json(req.params);
    }
  }
};

/**
 *  This is passed to every other service of the plugin, so that 
 *  the service can be called by other services under the plugin
 */
function WebServiceHandle(urlPrefix, environment) {
  this.urlPrefix = urlPrefix;
  if (!environment.loopbackConfig.port) {
    installLog.severe(`loopback configuration not valid,`,loopbackConfig,
                      `loopback calls will fail!`);
  }
  this.environment = environment;
}
WebServiceHandle.prototype = {
  constructor: WebServiceHandle,
  //This is currently suboptimal: it makes an HTTP call
  //to localhost for every service call. We could instead just call
  //the corresponding router directly with mock request and
  //response objects, but that's tricky, so let's do that
  //later.

  //  router: null,
  port: 0,
  urlPrefix: null,

  call(path, options, originalRequest) {
    return new Promise((resolve, reject) => {
      if (typeof path === "object") {
        options = path;
        path = "";
      }
      options = options || {};
      let url = this.urlPrefix;
      if (path) {
        url += '/' + path;
      }
      let rejectUnauthorized;
      let protocol;
      if (this.environment.loopbackConfig.isHttps) {
        protocol = 'https:';
        rejectUnauthorized = false;
      } else {
        protocol = 'http:';
      }
      const requestOptions = {
        hostname: this.environment.loopbackConfig.host,
        port: this.environment.loopbackConfig.port,
        method: options.method || "GET",
        protocol: protocol,
        path: url,
        auth: options.auth,
        rejectUnauthorized: rejectUnauthorized
      };
      const headers = {};
      if (originalRequest) {
        var cookie = originalRequest.get('cookie');
        if (cookie) {
          headers["Cookie"] = cookie;
        }
      }
      Object.assign(headers, options.headers);
      if (options.body) {
        if (typeof options.body === "string") {
          if (options.contentType) {
            headers["Content-Type"] = options.contentType;
          } else {
            headers["Content-Type"] = "application/json";
          }
          headers["Content-Length"] =  options.body.length;
        } else {
          headers["Content-Type"] = "application/json";
          const json = JSON.stringify(options.body)
          headers["Content-Length"] =  json.length;
          options.body = json;
        }
      }
      //console.log("headers: ", headers)
      if (Object.getOwnPropertyNames(headers).length > 0) {
        requestOptions.headers = headers;
      }
      let httpOrHttps = this.environment.loopbackConfig.isHttps ? https : http;
      const request = httpOrHttps.request(requestOptions, (response) => {
        var chunks = [];
        response.on('data',(chunk)=> {
          utilLog.debug('Callservice: Data received');
          chunks.push(chunk);
        });
        response.on('end',() => {
          utilLog.debug('Callservice: Service call completed.');
          response.body = Buffer.concat(chunks).toString();
          resolve(response);
        });
      }
      );
      request.on('error', (e) => {
        utilLog.warn('Callservice: Service call failed.');
        reject(e);
      });
      if (options.body) {
        request.write(options.body);
      }
      utilLog.debug('Callservice: Issuing request to service: ' 
          + JSON.stringify(requestOptions, null, 2));
      request.end();
    }
    );
  }
};


const commonMiddleware = {
  /**
   * Initializes the req.mvdData (or whatever the name of the project at the moment is)
   *
   * The request object is cached in the closure scope here, so that a service
   * making a call to another service doesn't have to bother about passing the  
   * authentication data on: we'll do that
   */
  
  addAppSpecificDataToRequest(globalAppData) {
    return function addAppSpecificData(req, res, next) {
      const appData = Object.create(globalAppData);
      if (!req[`${UNP.APP_NAME}Data`]) {
        req[`${UNP.APP_NAME}Data`] = appData; 
      }
      appData.makeErrorObject = zluxUtil.makeErrorObject; 
      if (!appData.webApp) {
        appData.webApp = {};
      } else {
      	appData.webApp = Object.create(appData.webApp);
      }
      appData.webApp.callRootService = function callRootService(name, url, 
          options) {
        if (!this.rootServices[name]) {
          throw new Error(`root service ${name} not found`);
        }
        return this.rootServices[name].call(url, options, req);
      }
      if (!appData.plugin) {
        appData.plugin = {};
      } else {
      	appData.plugin = Object.create(appData.plugin);
      }
      appData.plugin.callService = function callService(name, url, options) {
        try {
          const allHandles = this.services[name];
          let version = '_current';
          if (appData.service.def.versionRequirements 
              && appData.service.def.versionRequirements[name]) {
            version = appData.service.def.versionRequirements[name];
          }
          const service = allHandles[version];
          return service.call(url, options, req);
        } catch (e) {
          return Promise.reject(e);
        }
      }
      if (!appData.service) {
        appData.service = {};
      } else {
        appData.service = Object.create(appData.service);
      }
      next();
    }
  },
  
  injectPluginDef(pluginDef) {
    return function(req, res, next) {
      req[`${UNP.APP_NAME}Data`].plugin.def = pluginDef;
      next();
    }
  },
  
  injectServiceDef(serviceDef) {
    return function _injectServiceDef(req, res, next) {
      req[`${UNP.APP_NAME}Data`].service.def = serviceDef;
      next();
    }
  },


  /**
   * Injects the service handles to the request so that a service can
   * call other serivces - root services or services created or imported
   * by the plugin, by reading 
   *   req.mvdData.plugin.services[serviceName] 
   * or
   *   req.mvdData.webApp.rootServices[serviceName] 
   *
   * It's context-sensitive, the behaviour depends on the plugin
   */
  injectServiceHandles(serviceHandles, isRoot) {
    if (isRoot) {
      return function injectRoot(req, res, next) {
        //console.log('injecting services: ', Object.keys(serviceHandles))
        req[`${UNP.APP_NAME}Data`].webApp.rootServices = serviceHandles;
        next();
      }
    } else {
      return function inject(req, res, next) {
       // console.log('injecting services: ', Object.keys(serviceHandles))
        req[`${UNP.APP_NAME}Data`].plugin.services = serviceHandles;
        next();
      }
    }
  },
  
  /**
   * A pretty crude request body reader
   */
  readBody() {
    return function readBody(req, res, next) {
      if (req.body) {
        next()
        return;
      }
      var bodyLen = 0;
      const body = [];
      const contentType = req.get('Content-Type');
      if ((req.method != 'POST') && (req.method != 'PUT')) {
        next();
        return;
      }
      var onData = function(chunk) {
        body.push(chunk);
        bodyLen += chunk.length;
        if (bodyLen > DEFAULT_READBODY_LIMIT) {
          req.removeListener('data', onData); 
          req.removeListener('end', onEnd);
          res.send(413, 'content too large');
        }
      };
      var onEnd = function() {
        req.body = Buffer.concat(body).toString();
        next();
        return;
      };
      req.on('data', onData).on('end', onEnd);
    }
  },

  httpNoCacheHeaders() {
    return function httpCachingHeaders(req, res, next) {
      //service.httpCaching = false means
      //"Cache-control: no-store" and "Pragma: no-cache"
      res.set('Cache-control', 'no-store');
      res.set('Pragma', 'no-cache');
      next();
    }
  },
  
  logRootServiceCall(proxied, serviceName) {
    const type = proxied? "Proxied root" : "root"
    return function logRouting(req, res, next) {
      routingLog.debug(`${req.session.id}: ${type} service called: `
          +`${serviceName}, ${req.method} ${req.url}`);
      next();
    }
  },
  
  logServiceCall(pluginId, serviceName) {
    return function logRouting(req, res, next) {
      routingLog.debug(`${req.session.id}: Service called: `
          +`${pluginId}::${serviceName}, ${req.method} ${req.url}`);
      next();
    }
  }
}

function makeSubloggerFromDefinitions(pluginDefinition, serviceDefinition, name) {
  return global.COM_RS_COMMON_LOGGER.makeComponentLogger(pluginDefinition.identifier
      + "." + serviceDefinition.name + ':' + name);
}

function ImportManager() {
  this.routers = {};
}
ImportManager.prototype = {
  constructor: ImportManager,
  
  routers: null
  
}


const defaultOptions = {
  httpPort: 0,
  productCode: null,
  productDir: null,
  proxiedHost: null,
  proxiedPort: 0,
  rootRedirectURL: null,
  rootServices: null,
  staticPlugins: null,
  newPluginHandler: null
};

function makeLoopbackConfig(nodeConfig) {
  /* TODO do we really prefer loopback HTTPS? Why not simply choose HTTP? */
  if (nodeConfig.https && nodeConfig.https.enabled) {
    return {
      port: nodeConfig.https.port,
      isHttps: true,
      host: zluxUtil.getLoopbackAddress(nodeConfig.https.ipAddresses)
    }
  } else {
    return {
      port: nodeConfig.http.port,
      isHttps: false,
      host: zluxUtil.getLoopbackAddress(nodeConfig.http.ipAddresses)
    }
  }
}

function getAgentProxyOptions(serverConfig, agentConfig) {
  if (!agentConfig) return null;
  let options = {};
  if (agentConfig.https || (agentConfig.http && agentConfig.http.attls === true)) {
    options.isHttps = true;
    options.allowInvalidTLSProxy = serverConfig.allowInvalidTLSProxy
  }
  return options;
}

function WebApp(options){
  this.expressApp = express();
<<<<<<< HEAD
=======
  let sessionTimeoutMs = DEFAULT_SESSION_TIMEOUT_MS;
  if (options.sessionTimeoutMs) {
    sessionTimeoutMs = options.sessionTimeoutMs;
  }
  const port = options.httpsPort ? options.httpsPort : options.httpPort;
>>>>>>> ee97939a
  this.expressApp.use(cookieParser());
  this.expressApp.use(session({
    //TODO properly generate this secret
    name: 'connect.sid.' + port,
    secret: process.env.expressSessionSecret ? process.env.expressSessionSecret : 'whatever',
    // FIXME: require magic is an anti-pattern. all require() calls should 
    // be at the top of the file. TODO Ensure this can be safely moved to the
    // top of the file: it must have no side effects and it must not depend
    // on any global state
    store: require("./sessionStore").sessionStore,
    resave: true, saveUninitialized: false,
    cookie: {
      secure: 'auto'
    }
  }));
  this.wsEnvironment = {
    loopbackConfig: makeLoopbackConfig(options.serverConfig.node)
  }
  this.options = zluxUtil.makeOptionsObject(defaultOptions, options);
  this.auth = options.auth;
  expressWs(this.expressApp);
  this.expressApp.serverInstanceUID = Date.now(); // hack
  this.pluginRouter = express.Router();
  this.routers = {};
  this.appData = {
    webApp: {
      proxiedHost: options.proxiedHost,
    }, 
    plugin: {

    }
    //more stuff can be added
  };
  this.plugins = [];
  //hack for pseudo-SSO
  this.authServiceHandleMaps = {};
}
WebApp.prototype = {
  constructor: WebApp,
  options: null,
  expressApp: null,
  routers: null,
  appData: null,
  //hack for pseudo-SSO
  authServiceHandleMaps: null,

  toString() {
    return `[WebApp product: ${this.options.productCode}]`
  },
  
  makeProxy(urlPrefix, noAuth, overrideOptions) {
    const r = express.Router();
    let options = {
      urlPrefix, 
      isHttps: false, 
      addProxyAuthorizations: (noAuth? null : this.auth.addProxyAuthorizations) 
    };
    if (overrideOptions) {
      options = Object.assign(options, overrideOptions);
    }
    r.use(proxy.makeSimpleProxy(this.options.proxiedHost, this.options.proxiedPort,
                                options));
    r.ws('/', proxy.makeWsProxy(this.options.proxiedHost, this.options.proxiedPort, 
                                urlPrefix, options.isHttps))
    return r;
  },
  
  makeExternalProxy(host, port, urlPrefix, isHttps, noAuth, pluginID, serviceName) {
    const r = express.Router();
    installLog.info(`Setting up ${isHttps? 'HTTPS' : 'HTTP'} proxy `
                    +`(${pluginID}:${serviceName}) to destination=${host}:${port}/${urlPrefix}`);
    let myProxy = proxy.makeSimpleProxy(host, port, {
      urlPrefix, 
      isHttps, 
      addProxyAuthorizations: (noAuth? null : this.auth.addProxyAuthorizations),
      allowInvalidTLSProxy: this.options.allowInvalidTLSProxy
    }, pluginID, serviceName);
    proxyMap.set(pluginID + ":" + serviceName, myProxy);
    r.use(myProxy);
    return r;
  },
  
  installStaticHanders() {
    const webdir = path.join(path.join(this.options.productDir,
      this.options.productCode), 'web');
    const rootPage = this.options.rootRedirectURL? this.options.rootRedirectURL 
        : '/';
    if (rootPage != '/') {
      this.expressApp.get('/', function(req,res) {
        res.redirect(rootPage);
      });
    }
    this.expressApp.use(rootPage, express.static(webdir));
  },

  installCommonMiddleware() {
    this.expressApp.use(commonMiddleware.addAppSpecificDataToRequest(
        this.appData));
  },

  _installRootService(url, method, handler, {needJson, needAuth, isPseudoSso}) {
    const handlers = [commonMiddleware.logRootServiceCall(false, url), commonMiddleware.httpNoCacheHeaders()];
    if (needJson) {
      handlers.push(jsonParser);
    }
    if (isPseudoSso) {
      handlers.push((req, res, next) => {
        //hack for pseudo-SSO
        req[`${UNP.APP_NAME}Data`].webApp.authServiceHandleMaps = 
          this.authServiceHandleMaps;
        next();
      })
    }
    if (needAuth) {
      handlers.push(this.auth.middleware); 
    }
    handlers.push(handler);
    installLog.info(`installing root service at ${url}`);
    this.expressApp[method](url, handlers); 
  },
  
  installRootServices() {
    const serviceHandleMap = {};
    for (const proxiedRootService of this.options.rootServices || []) {
      const name = proxiedRootService.name || proxiedRootService.url.replace("/", "");
      installLog.info(`installing root service proxy at ${proxiedRootService.url}`);
      //note that it has to be explicitly false. other falsy values like undefined
      //are treated as default, which is true
      if (proxiedRootService.requiresAuth === false) {
        const _router = this.makeProxy(proxiedRootService.url, true,
                                       getAgentProxyOptions(this.options, this.options.serverConfig.agent));
        this.expressApp.use(proxiedRootService.url,
            [commonMiddleware.logRootServiceCall(true, name), _router]);
      } else {
        const _router = this.makeProxy(proxiedRootService.url, false,
                                       getAgentProxyOptions(this.options, this.options.serverConfig.agent));
        this.expressApp.use(proxiedRootService.url,
            this.auth.middleware,
            [commonMiddleware.logRootServiceCall(true, name), _router]);
      }
      serviceHandleMap[name] = new WebServiceHandle(proxiedRootService.url, 
          this.wsEnvironment);
    }
    this.expressApp.use(commonMiddleware.injectServiceHandles(serviceHandleMap,
        true));
    
    this._installRootService('/auth', 'post', this.auth.doLogin, 
        {needJson: true, needAuth: false, isPseudoSso: true});
    this._installRootService('/auth', 'get', this.auth.getStatus, 
        {needJson: true, needAuth: false, isPseudoSso: true});
    this._installRootService('/auth-refresh', 'get', this.auth.refreshStatus, 
        {needJson: true, needAuth: false, isPseudoSso: true});    
    this._installRootService('/auth-logout', 'post', this.auth.doLogout, 
        {needJson: true, needAuth: false, isPseudoSso: true});
    this._installRootService('/auth-logout', 'get', this.auth.doLogout, 
        {needJson: true, needAuth: false, isPseudoSso: true});
    serviceHandleMap['auth'] = new WebServiceHandle('/auth', this.wsEnvironment);
    this._installRootService('/plugins', 'get', staticHandlers.plugins(this.plugins), 
        {needJson: false, needAuth: false, isPseudoSso: false});
    serviceHandleMap['plugins'] = new WebServiceHandle('/plugins', this.wsEnvironment);
    this._installRootService('/server/proxies', 'get', staticHandlers.proxies(this.options),
        {needJson: false, needAuth: true, isPseudoSso: false});
    serviceHandleMap['server/proxies'] = new WebServiceHandle('/server/proxies',
        this.wsEnvironment);
    this._installRootService('/echo/*', 'get', staticHandlers.echo(),
        {needJson: false, needAuth: true, isPseudoSso: false});
    serviceHandleMap['echo'] = new WebServiceHandle('/echo', this.wsEnvironment);
    this._installRootService('/apiManagement', 'use', staticHandlers.apiManagement(this),
        {needJson: false, needAuth: true, isPseudoSso: false});
    serviceHandleMap['apiManagement'] = new WebServiceHandle('/apiManagement', 
        this.wsEnvironment);
    this.expressApp.use(staticHandlers.eureka());
  },
  
  _makeRouterForLegacyService(pluginContext, service) {
    const plugin = pluginContext.pluginDef;
    const subUrl = zLuxUrl.makeServiceSubURL(service);
    installLog.debug(plugin.identifier + ": service " + subUrl);
    const constructor = service.nodeModule[service.handlerInstaller];
    const router = express.Router();
    const urlSpec = "/" + this.options.productCode + "/plugins/" 
      + plugin.identifier + "/services/" + service.name + "/";
    const manager = {
      serverConfig:pluginContext.server.config.user,
      plugins:pluginContext.server.state.pluginMap,
      productCode:this.options.productCode
    };
    const handleWebsocketException = function(e, ws) {
      logException(e);
      try {
        ws.close(WEBSOCKET_CLOSE_INTERNAL_ERROR,JSON.stringify({ 
          error: 'Internal Server Error'
        }));
      } catch (closeEx) {
        logException(closeEx);
      }
    };
    const logException = function(e) {
      utilLog.warn(toString()+' Exception caught. Message='+e.message);
      utilLog.warn("Stack trace follows\n"+e.stack);
    };
    const toString = function() {
      return '[Service URL: '+urlSpec+']';
    };
    const legacyDataserviceAttributes = {
      logger: global.COM_RS_COMMON_LOGGER.makeComponentLogger(plugin.identifier
          + "." + service.name),
      toString: toString,
      urlSpec: urlSpec,
      makeSublogger(name) {
        return makeSubloggerFromDefinitions(plugin,service,name);
      },
      pluginDefinition: plugin,
      serviceDefinition: service,
      manager: manager
    };
    const handler = new constructor(service, service.methods, manager,
      legacyDataserviceAttributes);
    for (const methodUC of service.methods || []) {
      const method = methodUC.toLowerCase();
      if (!/^(get|post|put|delete|ws)$/.exec(method)) {
        installLog.warn(plugin.identifier + ": invalid method " + method);
        continue;
      }
      if (method === 'ws') {
        installLog.info(plugin.identifier + ": installing websocket service");
        router.ws('/',(ws,req) => {
          var session;
          try {
            session = handler.createSession(req);
          } catch (e) {
            handleWebsocketException(e,ws);
          }
          ws.on('message', function(msg) {
            try {
              session.handleWebsocketMessage(msg,ws);
            } catch (e) {
              handleWebsocketException(e,ws);
            }
          });
          
          ws.on('close', function(code, reason) {
            try {
              session.handleWebsocketClosed(ws, code, reason);
            } catch (e) {
              handleWebsocketException(e,ws);            
            }
          });
          
          if (session.handleWebsocketConnect) {
            session.handleWebsocketConnect(ws);
          }
        });
      } else {
        for (const route of [router.route('/'), router.route('/*')]) {
          if (method === "post" || method === "put") {
            route[method](commonMiddleware.readBody());
          }
          installLog.debug(`${plugin.identifier}: ${method} ${route.path} `
                           +` handled by ${service.handlerInstaller}`);
          route[method]((req, res) => {
            handler.handleRequest(req, res, req.body, req.path.substring(1));
          });
        }
      }
    }
    return router;
  },

  _makeRouter: function *(service, plugin, pluginContext, pluginChain) {
    const serviceRouterWithMiddleware = pluginChain.slice();
    serviceRouterWithMiddleware.push(commonMiddleware.injectServiceDef(
        service));
    serviceRouterWithMiddleware.push(this.auth.middleware);
    serviceRouterWithMiddleware.push(commonMiddleware.logServiceCall(
        plugin.identifier, service.name));
    if (service.httpCaching !== true) {
      //Per-dataservice middleware to handle tls no-cache
      serviceRouterWithMiddleware.push(commonMiddleware.httpNoCacheHeaders());
    }    
    let router;
    switch (service.type) {
    case "service":
      //installLog.info(`${plugin.identifier}: installing proxy at ${subUrl}`);
      router = this.makeProxy(zLuxUrl.makePluginURL(this.options.productCode, 
                                                    plugin.identifier) +
                              zLuxUrl.makeServiceSubURL(service, false, true), false,
                              getAgentProxyOptions(this.options, this.options.serverConfig.agent));
      break;
    case "nodeService":
      //installLog.info(
      //    `${plugin.identifier}: installing legacy service router at ${subUrl}`);
      router = this._makeRouterForLegacyService(pluginContext, service);
      break;
    case "router": {
        //installLog.info(`${plugin.identifier}: installing node router at ${subUrl}`);
        const serviceConfiguration = configService.getServiceConfiguration(
            plugin.identifier,  service.name, 
            pluginContext.server.config.app, this.options.productCode);
        const dataserviceContext = new DataserviceContext(service, 
            serviceConfiguration, pluginContext);
        if (!service.routerFactory) {
          router = yield service.nodeModule(dataserviceContext);
          installLog.info("Loaded Router for plugin=" + plugin.identifier 
              + ", service="+service.name + ". Router="+router);          
        } else {
          router = yield service.nodeModule[service.routerFactory](
              dataserviceContext);
          installLog.info("Loaded Router from factory for plugin=" 
                          + plugin.identifier + ", service=" + service.name
                          + ". Factory="+service.routerFactory);
        }
      }
      break;
    case "external":
//      installLog.info(`${plugin.identifier}: installing external proxy at ${subUrl}`);
      router = this.makeExternalProxy(service.host, service.port,
          service.urlPrefix, service.isHttps,
          undefined, plugin.identifier, service.name);
      break;
    }
    serviceRouterWithMiddleware.push(router);
    return serviceRouterWithMiddleware;
  },
  
  _makeServiceHandleMap(plugin, urlBase) {
    const serviceHandleMap = {};
    for (const group of zluxUtil.concatIterables(
        Object.values(plugin.dataServicesGrouped),
        Object.values(plugin.importsGrouped))) {
      let versionHandles = serviceHandleMap[group.name];
      if (!versionHandles) {
        versionHandles = serviceHandleMap[group.name] = {};
      }
      for (const version of Object.keys(group.versions)) {
        const service = group.versions[version];
        const subUrl = urlBase + zLuxUrl.makeServiceSubURL(service);
        const handle = new WebServiceHandle(subUrl, this.wsEnvironment);
        versionHandles[version] = handle;
        if (version === group.highestVersion) {
          const defaultSubUrl = urlBase + zLuxUrl.makeServiceSubURL(service, true);
          versionHandles['_current'] = handle;
        }
      }
    }
    return serviceHandleMap;
  },
  
  _installDataServices: function*(pluginContext, urlBase) {
    const plugin = pluginContext.pluginDef;
    if (!plugin.dataServicesGrouped) {
      return;
    }
    installLog.info(`${plugin.identifier}: installing data services`)
    const serviceHandleMap = this._makeServiceHandleMap(plugin, urlBase);
    if (plugin.pluginType === 'nodeAuthentication') {
      //hack for pseudo-SSO
      this.authServiceHandleMaps[plugin.identifier] = serviceHandleMap;
    }
    const pluginChain = [
      commonMiddleware.injectPluginDef(plugin),
      commonMiddleware.injectServiceHandles(serviceHandleMap),
    ];
    let pluginRouters = this.routers[plugin.identifier];
    if (!pluginRouters) {
      pluginRouters = this.routers[plugin.identifier] = {};
    }
    for (const serviceName of Object.keys(plugin.dataServicesGrouped)) {
      installLog.info(`${plugin.identifier}: installing service ${serviceName}`)
      let serviceRouters = pluginRouters[serviceName];
      if (!serviceRouters) {
        serviceRouters = pluginRouters[serviceName] = {};
      }
      const group = plugin.dataServicesGrouped[serviceName];
      for (const version of Object.keys(group.versions)) {
        const service = group.versions[version];
        const subUrl = urlBase + zLuxUrl.makeServiceSubURL(service);
        const router = yield* this._makeRouter(service, plugin, pluginContext, 
                                               pluginChain);
        installLog.info(`${plugin.identifier}: installing router at ${subUrl}`);
        this.pluginRouter.use(subUrl, router);
        serviceRouters[version] = router;
        if (version === group.highestVersion) {
          const defaultSubUrl = urlBase + zLuxUrl.makeServiceSubURL(service, true);
          this.pluginRouter.use(defaultSubUrl, router);
          serviceRouters['_current'] = router;
        }
      }
    } 
  },

  _resolveImports(plugin, urlBase) {
    if (!plugin.importsGrouped) {
      return;
    }
    for (const localName of Object.keys(plugin.importsGrouped)) {
      installLog.info(`${plugin.identifier}: importing service ${localName}`)
      const group = plugin.importsGrouped[localName];
      for (const version of Object.keys(group.versions)) {
        const importedService = group.versions[version];
        const subUrl = urlBase 
          + zLuxUrl.makeServiceSubURL(importedService);
        const importedRouter = this.routers[importedService.sourcePlugin]
          [importedService.sourceName][importedService.version];
        if (!importedRouter) {
          throw new Error(
            `Import ${importedService.sourcePlugin}:${importedService.sourceName}`
            + " can't be satisfied");
        }
        installLog.info(`${plugin.identifier}: installing import`
           + ` ${importedService.sourcePlugin}:${importedService.sourceName}`
           + ` at ${subUrl}`);
        this.pluginRouter.use(subUrl, importedRouter);
        if (version === group.highestVersion) {
          const defaultSubUrl = urlBase 
              + zLuxUrl.makeServiceSubURL(importedService, true);
          this.pluginRouter.use(defaultSubUrl, importedRouter);
        }
      }
    }
  },

  _installPluginStaticHandlers(plugin, urlBase) {
    installLog.info(`${plugin.identifier}: installing static file handlers...`);
    if (plugin.webContent && plugin.location) {
      let url = `${urlBase}/web`;
      installLog.info(`${plugin.identifier}: serving static files at ${url}`);
      this.pluginRouter.use(url, expressStaticGzip(path.join(plugin.location, '/web'),
                                                   {enableBrotli: true, orderPreference: ['br', 'gzip']}));
    }
    if (plugin.pluginType === "library") {
      let url = `/lib/${plugin.identifier}/${plugin.libraryVersion}`;
      installLog.info(`${plugin.identifier}: serving library files at ${url}`);
      this.pluginRouter.use(url, express.static(plugin.location));
    }
  },
  
  _installSwaggerCatalog(plugin, urlBase) {
    const openApi = plugin.getApiCatalog(this.options.productCode);
    const router = express.Router();
    router.get("/", (req, res) => {
      res.status(200).json(openApi);
    });
    this.pluginRouter.use(zLuxUrl.join(urlBase, '/catalogs/swagger'),
        router);
  },

  injectPluginRouter() {
    this.expressApp.use(this.pluginRouter);
  },
  
  installPlugin: Promise.coroutine(function*(pluginContext) {
    const plugin = pluginContext.pluginDef;
    const urlBase = zLuxUrl.makePluginURL(this.options.productCode, 
        plugin.identifier);
    try {
      //dataservices load first since in case of error, we want to skip the rest of the plugin load
      yield *this._installDataServices(pluginContext, urlBase);
      this._installSwaggerCatalog(plugin, urlBase);
      this._installPluginStaticHandlers(plugin, urlBase);      
    } catch (e) {
      //index.js listens and logs, so dont log twice here
      //throw so that plugin isnt pushed to list if there's something wrong with it
      throw e;
    }
    this._resolveImports(plugin, urlBase);
    this.plugins.push(plugin);
  }),

  installErrorHanders() {
    this.expressApp.use((req, res, next) => {
      const headers = req.headers
      let referrerPresent = false;
      for (const header of Object.keys(headers)) {
        /* Try to find a referer header and try to
         * redirect to our server,
         */
        if (header == 'referer') {
          referrerPresent = true;
          let referrer = headers[header];
          var pattern = new RegExp('^http.+\/'+this.options.productCode+'\/plugins\/.+');
          if (pattern.test(referrer)) {
            const parts = headers[header].split("/");
            const zluxIndex = parts.indexOf(this.options.productCode);
            const pluginID = parts[zluxIndex + 2];
            const serviceName = parts[zluxIndex + 4];
            const myProxy = proxyMap.get(pluginID + ":" + serviceName);
            const fullUrl = req.originalUrl;
            req.url = fullUrl;
            if (myProxy != undefined) {
              utilLog.debug("About to call myProxy");
              myProxy(req, res);
              utilLog.debug("After myProxy call");
            } else {
              utilLog.debug(`Referrer proxying miss. Resource not found, sending`
                  + ` 404 because referrer (${referrer}) didn't match an existing proxy service`);
              return do404(req.url, res, this.options.productCode
                  + ": unknown resource requested");
            }
          } else {
              utilLog.debug(`Referrer proxying miss. Resource not found, sending`
                  + ` 404 because referrer (${referrer}) didn't match a plugin pattern`);               
            return do404(req.url, res, this.options.productCode + ": unknown resource requested");
          }
          break;
        }
      }
      if (!referrerPresent) {
        return do404(req.url, res, this.options.productCode
                     + ": unknown resource requested");
      }
    });
  }
};

module.exports.makeWebApp = function (options) {
  const webApp = new WebApp(options);
  webApp.installCommonMiddleware();
  webApp.installStaticHanders();
  webApp.installRootServices();
  webApp.injectPluginRouter();
  webApp.installErrorHanders();
  return webApp;
};

/*
  This program and the accompanying materials are
  made available under the terms of the Eclipse Public License v2.0 which accompanies
  this distribution, and is available at https://www.eclipse.org/legal/epl-v20.html
  
  SPDX-License-Identifier: EPL-2.0
  
  Copyright Contributors to the Zowe Project.
*/
<|MERGE_RESOLUTION|>--- conflicted
+++ resolved
@@ -525,14 +525,7 @@
 
 function WebApp(options){
   this.expressApp = express();
-<<<<<<< HEAD
-=======
-  let sessionTimeoutMs = DEFAULT_SESSION_TIMEOUT_MS;
-  if (options.sessionTimeoutMs) {
-    sessionTimeoutMs = options.sessionTimeoutMs;
-  }
   const port = options.httpsPort ? options.httpsPort : options.httpPort;
->>>>>>> ee97939a
   this.expressApp.use(cookieParser());
   this.expressApp.use(session({
     //TODO properly generate this secret
