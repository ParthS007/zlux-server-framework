--- conflicted
+++ resolved
@@ -223,11 +223,7 @@
     const rbac = (dataserviceAuth == undefined) ? false : dataserviceAuth.rbac === true;
     if(!rbac){
       router.get('/*', (req, res) => {
-<<<<<<< HEAD
-        res.status(500).send("Set dataserviceAuthentication.rbac to true in server configuration");
-=======
         res.status(506).send("Set dataserviceAuthentication.rbac to true in server configuration");
->>>>>>> 42738a3e
       })
       return router;
     } else {
@@ -276,7 +272,6 @@
           "options": options.serverConfig
         });
       });
-<<<<<<< HEAD
       router.post('/config/httpsPort/:port', (req, res) => {
         //take attributes instead
         if(isNaN(Number(req.params.port))){
@@ -310,10 +305,7 @@
           res.status(400).json({error: 'Serve must be running in cluster mode to remap http(s) port'});
         }
       })
-      router.get('/log', (req, res) => {
-=======
       router.get('/log', function(req, res){
->>>>>>> 42738a3e
         if(process.env.ZLUX_LOG_PATH){
           return res.sendFile(process.env.ZLUX_LOG_PATH);
         } else {
@@ -323,8 +315,7 @@
       router.get('/logLevels', function(req, res){
         return res.status(200).json(global.COM_RS_COMMON_LOGGER.getConfig());
       });
-<<<<<<< HEAD
-      router.post('/logLevels/name/:componentName/level/:level', (req, res) => {
+      router.post('/logLevels/name/:componentName/level/:level', function(req, res){
         if(isNaN(Number(req.params.level))){
           res.status(400).send("Log level must be a number");
         } else {
@@ -332,7 +323,7 @@
           res.status(200).json(global.COM_RS_COMMON_LOGGER.getConfig());
         }
       });
-      router.post('/logLevels/pattern/:componentPattern/level/:level', (req, res) => {
+      router.post('/logLevels/pattern/:componentPattern/level/:level', function(req, res){
         if(isNaN(Number(req.params.level))){
           res.status(400).send("Log level must be a number");
         } else {
@@ -340,13 +331,7 @@
           res.status(200).json(global.COM_RS_COMMON_LOGGER.getConfig());
         }
       });
-      router.get('/environment', (req, res) => {
-        let args = "";
-        let execArgs = "";
-        let os = require('os');
-=======
       router.get('/environment', function(req, res){
->>>>>>> 42738a3e
         var date = new Date();
         return res.status(200).json({
           "timestamp": date.toUTCString(),
