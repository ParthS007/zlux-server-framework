

/*
  This program and the accompanying materials are
  made available under the terms of the Eclipse Public License v2.0 which accompanies
  this distribution, and is available at https://www.eclipse.org/legal/epl-v20.html
  
  SPDX-License-Identifier: EPL-2.0
  
  Copyright Contributors to the Zowe Project.
*/

'use strict';
const express = require('express');
const fs = require('fs');
const util = require('util');
const url = require('url');
const expressWs = require('express-ws');
const path = require('path');
const Promise = require('bluebird');
const http = require('http');
const https = require('https');
const bodyParser = require('body-parser');
const jsonUtils = require('./jsonUtils');
const cookieParser = require('cookie-parser')
const session = require('express-session');
const zluxUtil = require('./util');
const configService = require('../plugins/config/lib/configService.js');
const proxy = require('./proxy');
const zLuxUrl = require('./url');
const UNP = require('./unp-constants');
const installApp = require('../utils/install-app');
const translationUtils = require('./translation-utils');
const expressStaticGzip = require("express-static-gzip");
const os = require('os');


/**
 * Sets up an Express application to serve plugin data files and services  
 */


const SERVICE_TYPE_NODE = 0;
const SERVICE_TYPE_PROXY = 1;
const PROXY_SERVER_CONFIGJS_URL = '/plugins/com.rs.configjs/services/data/';
//TODO: move this (and other consts) to a commonly accessible constants file when moving to typescript
const WEBSOCKET_CLOSE_INTERNAL_ERROR = 4999; 
const WEBSOCKET_CLOSE_BY_PROXY = 4998;
const WEBSOCKET_CLOSE_CODE_MINIMUM = 3000;
const DEFAULT_READBODY_LIMIT = process.env.ZLUX_DEFAULT_READBODY_LIMIT || 102400;//100kb
const nodeVer = process.version.substring(1, process.version.length);
let nodeMajorVer = nodeVer.split('.')[0];

var contentLogger = zluxUtil.loggers.contentLogger;
var bootstrapLogger = zluxUtil.loggers.bootstrapLogger;
var installLog = zluxUtil.loggers.installLogger;
var utilLog = zluxUtil.loggers.utilLogger;
var routingLog = zluxUtil.loggers.routing;
const LOG_LEVEL_MIN = 0;
const LOG_LEVEL_MAX = 5;

const jsonParser = bodyParser.json()
const urlencodedParser = bodyParser.urlencoded({ extended: false })

const proxyMap = new Map();

function DataserviceContext(serviceDefinition, serviceConfiguration, 
    pluginContext) {
  this.serviceDefinition = serviceDefinition;
  this.serviceConfiguration = serviceConfiguration;
  this.plugin = pluginContext;
  this.logger = createDataserviceLogger(pluginContext, serviceDefinition);
}

function createDataserviceLogger(pluginContext, serviceDefinition) {
  let logLanguage = pluginContext.server.config.user.logLanguage;
  const logLocation = pluginContext.pluginDef.location;

  if (!logLanguage) {
    logLanguage = "en"; // Default to English if no language is specified
  }
  if (!logLocation) {
    bootstrapLogger.warn("Log location for logger '" + pluginContext.pluginDef.identifier + ":" + serviceDefinition.name + "' is undefined")
    return;
  }

  let messages;
  try { // Attempt to get a log message for a language a user may have specified
    var logFile = require(`${logLocation}/lib/assets/i18n/log/messages_${logLanguage}.json`);
    messages = logFile;

    var logFileEN = require(`${logLocation}/lib/assets/i18n/log/messages_en.json`);
    messages = Object.assign(logFileEN, messages); // Merge the two, with the language-specific file
    // overwriting the non-English one (so English messages get preserved even if no translations exist)

  } catch (err) { // If we encountered an error...
      try {
        if (messages) { // and 'messages' exist, then these messages came from a language file,
          // but the EN language file lookup failed (that is why we are in this catch), so we are all done here.
        } 
        else { // If 'messages' does not exist, then the first 'logFile' lookup failed and put us here,
          var logFileEN = require(`${logLocation}/lib/assets/i18n/log/messages_en.json`); // so let's try English.
          messages = logFileEN;
        }
      }
      catch (err) { // If all else fails, create loggers without specified messages.
        messages = undefined;
      }
  }

  return global.COM_RS_COMMON_LOGGER.makeComponentLogger(
    pluginContext.pluginDef.identifier + ":" + serviceDefinition.name, messages);
}

DataserviceContext.prototype = {
  makeSublogger(name) {
    return makeSubloggerFromDefinitions(this.plugin.pluginDef,
        this.serviceDefinition, name);
  },
  
  addBodyParseMiddleware(router) {
    router.use(bodyParser.json({type:'application/json'}));
    router.use(bodyParser.text({type:'text/plain'}));
    router.use(bodyParser.text({type:'text/html'}));
  },
  
  makeErrorObject: zluxUtil.makeErrorObject
};

function do404(URL, res, message) {
  contentLogger.debug("404: "+message+", url="+URL);
  if (URL.indexOf('<')!=-1) {
    //sender didn't URI encode (browsers generally do)
    //Not a catch-all for missed encoding - specifically to prevent HTML tag insertion
    URL = encodeURI(URL);
  }
  res.statusMessage = message;
  res.status(404).send("<h1>Resource not found, URL: "+URL+"</h1></br><h2>Additional info: "+message+"</h2>");
}

function sendAuthenticationFailure(res, authType) {
  res.status(401).json({
    'error':'unauthorized',
    'plugin':pluginDefinition.identifier,
    'service':serviceDefinition.name,
    'authenticationType':authType
  });
};
function sendAuthorizationFailure(res, authType, resource) {
  res.status(403).json({
    'error':'forbidden',
    'plugin':pluginDefinition.identifier,
    'service':serviceDefinition.name,
    'authenticationType':authType,
    'resource':resource
  });
};

const arch = os.arch();
const release = os.release();
const cpus = os.cpus();
const hostname = os.hostname();

function getUserEnv(){
  var date = new Date();
  return new Promise(function(resolve, reject){
    resolve({
      "timestamp": date.toUTCString(),
      "args": process.argv,
      "nodeArgs": process.execArgv,
      "platform": process.platform,
      "arch": arch,
      "osRelease": release,
      "cpus": cpus,
      "freeMemory": os.freemem(),
      "hostname": hostname,
      "userEnvironment": process.env,
      "PID": process.pid,
      "PPID": process.ppid,
      "nodeVersion": process.version,
      "nodeRelease": process.release,
    })
  });
}

function getAttrib(object, path){
  if(object === undefined || path === undefined || 
    typeof path !== 'string' || typeof object !== 'object') return undefined;
  let objCopy = Object.assign({}, object);
  let props = path.split('.');
  try{
    for(let i = 0; i < props.length; i++){
      objCopy = objCopy[props[i]];
    }
  }catch(e){
    return undefined;
  }
  return (objCopy === undefined) ? undefined : objCopy;
}

function setAttrib(object, path, value){
  if(object === undefined || path === undefined || 
    typeof path === 'array' && path.length === 0 || typeof object !== 'object'){
    return undefined
  };
  if(typeof path === 'string'){
    path = path.split(".");
  }
  if(path.length === 1){
    try{
      object[path[0]] = value;
    }catch(e){
      return undefined;
    }
    return;
  }
  setAttrib(object[path.shift()], path, value);
}

const staticHandlers = {
  plugins: function(plugins) {
    return function(req, res) {
      let parsedRequest = url.parse(req.url, true);
      if (!parsedRequest.query) {
        do404(req.url, res, "A plugin query must be specified");
        return;
      }
      let type = parsedRequest.query["type"];
      /*
        Note: here, we query for installed plugins using a filter of either 'all' or a specific pluginType.
        But, some plugins do not have pluginTypes currently. People can forget to include that information.
        In our code, we've been assuming that plugins that do not declare a type are of type 'application',
        but this should be enforced somehow in the future.
      */
      if (!type) {
        do404(req.url, res, "A plugin type must be specified");
        return;
      }
      const acceptLanguage = 
        translationUtils.getAcceptLanguageFromCookies(req.cookies) || req.headers['accept-language'] || '';
      const pluginDefs = plugins.map(p => p.exportTranslatedDef(acceptLanguage));
      const response = {
        //TODO type/version
        pluginDefinitions: null 
      };
      contentLogger.debug('Type requested ='+type);
      if (type == "all") {
        response.pluginDefinitions = pluginDefs;
      } else {
        response.pluginDefinitions = pluginDefs.filter(def => {
          if (def.pluginType != null) {
            contentLogger.debug('Returning true if type matches, type='
                + def.pluginType);
            return def.pluginType === type;
          } else if (type == 'application') {
            contentLogger.debug('Returning true because type is application');
            return true;
          } else {
            contentLogger.debug('Returning false because type did not match');
            return false;
          }
        });
      }
      res.json(response);
    }
  },
  
  //TODO unify '/plugins' and '/apiManagement/plugins'
  apiManagement(webApp) {
    const r = express.Router();
    r.post('/plugins', jsonParser, function api(req, res) {
      const pluginDef = req.body;
      //TODO rewrite to EvenEmitter
      Promise.resolve().then(() => webApp.options.newPluginHandler(pluginDef))
        .then(() => {
          res.status(200).send('plugin added');
        }, (err) => {
          res.status(400).send('failed to add the plugin: ' + err.message);
          console.warn(err);
        });
    });
    return r;
  },

  server(options){
    const router = express.Router();
    router.use((req, res, callback) => {
      bodyParser.json({type:'application/json'})(req, res, err => {
        if(err) {
          contentLogger.warn(err);
          return res.status(400).json({error: "Invalid JSON"});
        }
        callback();
      })
    });
    const dataserviceAuth = options.serverConfig["dataserviceAuthentication"];
    const rbac = (dataserviceAuth == undefined) ? false : dataserviceAuth.rbac === true;
    router.get('/proxies',function (req, res) {
      res.json({
        "zssServerHostName": options.proxiedHost,
        "zssPort": options.proxiedPort
      });
    });

    if(!rbac){
      router.get('/*', (req, res) => {
        return res.status(506).send("Set dataserviceAuthentication.rbac to true in server configuration");
      })
      return router;
    } else {
      router.get('/', function(req, res){
        return res.status(200).json({
          "links": [
            {
              "href": "/server/agent",
              "rel": "agent",
              "type": "GET"
            },
            {
              "href": "/server/config",
              "rel": "config",
              "type": "GET"
            },
            {
              "href": "/server/log",
              "rel": "log",
              "type": "GET"
            },
            {
              "href": "/server/logLevels",
              "rel": "logLevels",
              "type": "GET"
            },
            {
              "href": "/server/environment",
              "rel": "environment",
              "type": "GET"
            },
          ]
        });
      });
      let proxyOptions = {
        urlPrefix: '/server', 
        isHttps: false, 
        addProxyAuthorizations: options.auth.addProxyAuthorizations,
        allowInvalidTLSProxy: options.allowInvalidTLSProxy
      };
      proxyOptions = Object.assign(proxyOptions, getAgentProxyOptions(options, options.serverConfig.agent));
      router.get('/agent*', proxy.makeSimpleProxy(options.proxiedHost, options.proxiedPort,
        proxyOptions));
      router.get('/config', function(req, res){
        return res.status(200).json({
          "options": options.serverConfig
        });
      });
      //This route consumes the replacement key/value pair in the request body.
      //For example, post(/config/node.https.ipAddresses), with a JSON request body:
      //"ipAddresses": ["0.0.0.0"]
      router.post('/config/:attribute/', function(req, res){
        if(!process.clusterManager){
          return res.status(400).json({error: 'Server must be running in cluster mode to rewrite configuration file'});
        }
        let attrib = req.params.attribute;
        let attribParts = attrib.split(".");
        let lastProperty = attribParts[attribParts.length - 1];
        let body = req.body;
        if(body[lastProperty] == undefined){
          return res.status(400).json({
            error: "Request body property name does not match query property name",
            queryPropertyName: attrib,
            requestBody: body
          });
        }
        let conf = options.serverConfig;
        let allowed = {
          node: {
            usersDir: typeof conf.usersDir,
            groupsDir: typeof conf.groupsDir,
            allowInvalidTLSProxy: typeof conf.node.allowInvalidTLSProxy,
            noPrompt: typeof conf.node.noPrompt,
            noChild: typeof conf.node.noChild,
            https: {
              ipAddresses: typeof conf.node.https.ipAddresses,
              port: typeof conf.node.https.port
            },
            mediationLayer: {
              server: {
                hostname: typeof conf.node.mediationLayer.server.hostname,
                port: typeof conf.node.mediationLayer.server.port,
                isHttps: typeof conf.node.mediationLayer.server.isHttps
              },
              enabled: typeof conf.node.mediationLayer.enabled
            },
            childProcesses: typeof conf.node.childProcesses
          },
          agent: {
            host: typeof conf.agent.host,
            http: {
              ipAddresses: typeof conf.agent.http.ipAddresses,
              port: typeof conf.agent.http.port
            }
          },
          logLevels: typeof conf.logLevels,
          logLanguage: typeof conf.logLanguage,
          zssPort: typeof conf.zssPort
        };
        let allowedPropertyType = getAttrib(allowed, attrib);
        if(allowedPropertyType !== undefined){
          if(allowedPropertyType === (typeof body[lastProperty])){
            let newConfig = JSON.parse(JSON.stringify(options.serverConfig));
            if((newConfig.agent && newConfig.agent.host) &&
                options.proxiedHost != newConfig.agent.host){
              newConfig.agent.host = options.proxiedHost;
            }
            if((newConfig.agent && newConfig.agent.http && newConfig.agent.http.port) &&
                options.proxiedPort != newConfig.agent.http.port){
              newConfig.agent.http.port = options.proxiedPort;
            }
            if(newConfig.zssPort && options.proxiedPort != newConfig.zssPort){
              newConfig.zssPort = options.proxiedPort;
            }
            setAttrib(newConfig, attrib, body[lastProperty]);
            fs.writeFileSync(options.configLocation, JSON.stringify(newConfig, null, 2), (err) => {
              if(err){
                return res.status(500).json({error: "Unable to update server configuration file"});
              }
            });
            process.clusterManager.setOverrideFileConfig(false);
            process.clusterManager.reloadAllWorkers();
            // TODO: Server startup after initial reload doesn't complete 100% with Node < 8.x. Resulting in
            // failed ZSS authentication issues. Error is uncertain, as increasing the timeout doesn't solve
            // the issue. Is probably a deeper sync that newer versions of Node handle in correct order.
            if (nodeMajorVer <= 7) {
              process.clusterManager.reloadAllWorkers();
            }
            return res.status(200).json({
              message: "Config updated. Reloading server, please wait.",
              expectedType: allowedPropertyType,
              receivedType: (typeof body[attribParts[attribParts.length - 1]]),
              requestBody: body,
              newConfig: newConfig
            });
          } else {
            return res.status(400).json({
              error: `Request body of type ${(typeof body[attribParts[attribParts.length - 1]])} does not match expected type of ${allowedPropertyType}`,
              expectedType: allowedPropertyType,
              receivedType: typeof body[attribParts[attribParts.length - 1]]
            });
          }
        } else {
          return res.status(400).json({error: `${attrib} is not available for modification`});
        }
      });
      router.get('/log', function(req, res){
        if(process.env.ZLUX_LOG_PATH){
          return res.sendFile(process.env.ZLUX_LOG_PATH);
        } else {
          return res.status(500).send('Log not found');
        }
      });
      router.get('/logLevels', function(req, res){
        return res.status(200).json(global.COM_RS_COMMON_LOGGER.getConfig());
      });
      router.post('/logLevels/name/:componentName/level/:level', function(req, res){
        const logLevel = req.params.level;
        if(isNaN(Number(logLevel))){
          res.status(400).send("Log level must be a number");
        } else {
          if (Number(logLevel) < LOG_LEVEL_MIN || Number(logLevel) > LOG_LEVEL_MAX) {
            res.status(400).send("Log level must be within the accepted levels of '" + LOG_LEVEL_MIN + "' and '" + LOG_LEVEL_MAX + "'");
          }
          global.COM_RS_COMMON_LOGGER.setLogLevelForComponentName(req.params.componentName, Number(logLevel));
          res.status(200).json(global.COM_RS_COMMON_LOGGER.getConfig());
        }
      });
      router.post('/logLevels/pattern/:componentPattern/level/:level', function(req, res){
        const logLevel = req.params.level;
        if(isNaN(Number(logLevel))){
          res.status(400).send("Log level must be a number");
        } else {
          if (Number(logLevel) < LOG_LEVEL_MIN || Number(logLevel) > LOG_LEVEL_MAX) {
            res.status(400).send("Log level must be within the accepted levels of '" + LOG_LEVEL_MIN + "' and '" + LOG_LEVEL_MAX + "'");
          }
          global.COM_RS_COMMON_LOGGER.setLogLevelForComponentPattern(req.params.componentPattern, Number(logLevel));
          res.status(200).json(global.COM_RS_COMMON_LOGGER.getConfig());
        }
      });
      router.get('/environment', function(req, res){
        getUserEnv().then(result => {
          res.status(200).json(result);
        });
      });
      return router;
    }
  },
  
  eureka() {
    const router = express.Router();
    router.get('/server/eureka/info', function(req, res, next) {
      res.send('{"id":"zlux"}');
    });
    router.get('/server/eureka/health', function(req, res, next) {
      res.send('{"status":"UP"}');
    });
    return router;
  },
  
<<<<<<< HEAD
  proxies(options) {
    return (req, res) => {
      res.json({
        "zssServerHostName": options.proxiedHost,
        "zssPort": options.proxiedPort
      });
    }
  },

  
  reload() {
    return (req,res)=> {
      if (process.clusterManager) {
        res.status(200).json({message: 'Reloading server, please wait a moment.'});
        process.clusterManager.reloadAllWorkers();
        // TODO: Server startup after initial reload doesn't complete 100% with Node < 8.x. Resulting in
        // failed ZSS authentication issues. Error is uncertain, as increasing the timeout doesn't solve
        // the issue. Is probably a deeper sync that newer versions of Node handle in correct order.
        if (nodeMajorVer <= 7) {
          process.clusterManager.reloadAllWorkers();
        }
      } else {
        res.status(500).json({error: 'Cannot reload server unless cluster mode is in use.'});
      }
    };
  },

  pluginLifecycle(options){
    const router = express.Router();
    const dataserviceAuth = options.serverConfig["dataserviceAuthentication"];
    const rbac = (dataserviceAuth == undefined) ? false : dataserviceAuth.rbac === true;
    if(!rbac){
      router.get('/*', (req, res) => {
        return res.status(506).send("Set dataserviceAuthentication.rbac to true in server configuration");
      })
      return router;
    } else {
      router.put('/', function(req, res){
        if(process.clusterManager){
          let pathToApp = req.query.path;
          let name = req.query.name; //future possibility of a repo to search from. think foo@1.0.0
          if(pathToApp){
            pathToApp = path.normalize(pathToApp);
            if(!installApp.isFile(pathToApp)){
              var installResponse = installApp.addToServer(pathToApp, options.serverConfig.pluginsDir);
              if(installResponse.success === true){
                process.clusterManager.reloadAllWorkers();
                // TODO: Server startup after initial reload doesn't complete 100% with Node < 8.x. Resulting in
                // failed ZSS authentication issues. Error is uncertain, as increasing the timeout doesn't solve
                // the issue. Is probably a deeper sync that newer versions of Node handle in correct order.
                if (nodeMajorVer <= 7) {
                  process.clusterManager.reloadAllWorkers();
                }
                return res.status(200).json({message: `Successfully installed '${installResponse.message}'. Reloading server, please wait a moment.`});
              } else {
                return res.status(400).json({error: `Failed to install plugin.  Error: ${installResponse.message}`});
              }
            } else {
              return res.status(400).json({error: 'Path query must be a directory.'});
            }
          } else if(name){
            return res.status(501).json({error: 'Name queries not yet supported.'});
          } else {
            return res.status(400).json({error:'Query must include a path to an application directory.'});
          }
        } else {
          return res.status(500).json({error: 'Cannot reload server unless cluster mode is in use.'});
        }
      });
      router.delete('/:id', function(req, res){
        if(process.clusterManager){
          const id = req.params.id;
          let fullPath = path.join(options.serverConfig.pluginsDir, id+'.json');
          installLog.info(`Deleting plugin due to request, id '${id}', path '${fullPath}'`);
          fs.unlink(fullPath, (err) => {
            if(err && err.code == 'ENOENT'){
              return res.status(400).json({error: `${id} does not exist.`});
            } else if(err && err.code == 'EACCES'){
              return res.status(400).json({error: `Improper access permissions for path '${fullPath}'`});
            } else if(err){
              return res.status(400).json({error: err});
            }
            process.clusterManager.reloadAllWorkers();
            // TODO: Server startup after initial reload doesn't complete 100% with Node < 8.x. Resulting in
            // failed ZSS authentication issues. Error is uncertain, as increasing the timeout doesn't solve
            // the issue. Is probably a deeper sync that newer versions of Node handle in correct order.
            if (nodeMajorVer <= 7) {
              process.clusterManager.reloadAllWorkers();
            }
            return res.status(200).json({message: "Deleting plugin '" + id + "'. Reloading server, please wait a moment."});
          })
        } else {
          return res.status(500).send({error: 'Cannot reload server unless cluster mode is in use.'});
        }
      })
    }
    return router;
  },
  
=======
>>>>>>> 2f2104ae
  echo() {
    return (req, res) =>{
      contentLogger.log(contentLogger.INFO, 'echo\n' + util.inspect(req));
      res.json(req.params);
    }
  }
};

/**
 *  This is passed to every other service of the plugin, so that 
 *  the service can be called by other services under the plugin
 */
function WebServiceHandle(urlPrefix, environment) {
  this.urlPrefix = urlPrefix;
  if (!environment.loopbackConfig.port) {
    installLog.severe(`loopback configuration not valid,`,loopbackConfig,
                      `loopback calls will fail!`);
  }
  this.environment = environment;
}
WebServiceHandle.prototype = {
  constructor: WebServiceHandle,
  //This is currently suboptimal: it makes an HTTP call
  //to localhost for every service call. We could instead just call
  //the corresponding router directly with mock request and
  //response objects, but that's tricky, so let's do that
  //later.

  //  router: null,
  port: 0,
  urlPrefix: null,

  call(path, options, originalRequest) {
    return new Promise((resolve, reject) => {
      if (typeof path === "object") {
        options = path;
        path = "";
      }
      options = options || {};
      let url = this.urlPrefix;
      if (path) {
        url += '/' + path;
      }
      let rejectUnauthorized;
      let protocol;
      if (this.environment.loopbackConfig.isHttps) {
        protocol = 'https:';
        rejectUnauthorized = false;
      } else {
        protocol = 'http:';
      }
      const requestOptions = {
        hostname: this.environment.loopbackConfig.host,
        port: this.environment.loopbackConfig.port,
        method: options.method || "GET",
        protocol: protocol,
        path: url,
        auth: options.auth,
        rejectUnauthorized: rejectUnauthorized
      };
      const headers = {};
      if (originalRequest) {
        var cookie = originalRequest.get('cookie');
        if (cookie) {
          headers["Cookie"] = cookie;
        }
      }
      Object.assign(headers, options.headers);
      if (options.body) {
        if (typeof options.body === "string") {
          if (options.contentType) {
            headers["Content-Type"] = options.contentType;
          } else {
            headers["Content-Type"] = "application/json";
          }
          headers["Content-Length"] =  options.body.length;
        } else {
          headers["Content-Type"] = "application/json";
          const json = JSON.stringify(options.body)
          headers["Content-Length"] =  json.length;
          options.body = json;
        }
      }
      //console.log("headers: ", headers)
      if (Object.getOwnPropertyNames(headers).length > 0) {
        requestOptions.headers = headers;
      }
      let httpOrHttps = this.environment.loopbackConfig.isHttps ? https : http;
      const request = httpOrHttps.request(requestOptions, (response) => {
        var chunks = [];
        response.on('data',(chunk)=> {
          utilLog.debug('Callservice: Data received');
          chunks.push(chunk);
        });
        response.on('end',() => {
          utilLog.debug('Callservice: Service call completed.');
          response.body = Buffer.concat(chunks).toString();
          resolve(response);
        });
      }
      );
      request.on('error', (e) => {
        utilLog.warn('Callservice: Service call failed.');
        reject(e);
      });
      if (options.body) {
        request.write(options.body);
      }
      utilLog.debug('Callservice: Issuing request to service: ' 
          + JSON.stringify(requestOptions, null, 2));
      request.end();
    }
    );
  }
};


const commonMiddleware = {
  /**
   * Initializes the req.mvdData (or whatever the name of the project at the moment is)
   *
   * The request object is cached in the closure scope here, so that a service
   * making a call to another service doesn't have to bother about passing the  
   * authentication data on: we'll do that
   */
  
  addAppSpecificDataToRequest(globalAppData) {
    return function addAppSpecificData(req, res, next) {
      const appData = Object.create(globalAppData);
      if (!req[`${UNP.APP_NAME}Data`]) {
        req[`${UNP.APP_NAME}Data`] = appData; 
      }
      appData.makeErrorObject = zluxUtil.makeErrorObject; 
      if (!appData.webApp) {
        appData.webApp = {};
      } else {
      	appData.webApp = Object.create(appData.webApp);
      }
      appData.webApp.callRootService = function callRootService(name, url, 
          options) {
        if (!this.rootServices[name]) {
          throw new Error(`root service ${name} not found`);
        }
        return this.rootServices[name].call(url, options, req);
      }
      if (!appData.plugin) {
        appData.plugin = {};
      } else {
      	appData.plugin = Object.create(appData.plugin);
      }
      appData.plugin.callService = function callService(name, url, options) {
        try {
          const allHandles = this.services[name];
          let version = '_current';
          if (appData.service.def
              /* 
                 TODO this does not cover the case in which an auth plugin wanted to do callService. See: zosmf-auth
                 In that case, appData.service = {} because it isn't a service itself.
              */
              && appData.service.def.versionRequirements 
              && appData.service.def.versionRequirements[name]) {
            version = appData.service.def.versionRequirements[name];
          }
          const service = allHandles[version];
          return service.call(url, options, req);
        } catch (e) {
          return Promise.reject(e);
        }
      }
      if (!appData.service) {
        appData.service = {};
      } else {
        appData.service = Object.create(appData.service);
      }
      next();
    }
  },
  
  injectPluginDef(pluginDef) {
    return function(req, res, next) {
      req[`${UNP.APP_NAME}Data`].plugin.def = pluginDef;
      next();
    }
  },
  
  injectServiceDef(serviceDef) {
    return function _injectServiceDef(req, res, next) {
      req[`${UNP.APP_NAME}Data`].service.def = serviceDef;
      next();
    }
  },


  /**
   * Injects the service handles to the request so that a service can
   * call other serivces - root services or services created or imported
   * by the plugin, by reading 
   *   req.mvdData.plugin.services[serviceName] 
   * or
   *   req.mvdData.webApp.rootServices[serviceName] 
   *
   * It's context-sensitive, the behaviour depends on the plugin
   */
  injectServiceHandles(serviceHandles, isRoot) {
    if (isRoot) {
      return function injectRoot(req, res, next) {
        //console.log('injecting services: ', Object.keys(serviceHandles))
        req[`${UNP.APP_NAME}Data`].webApp.rootServices = serviceHandles;
        next();
      }
    } else {
      return function inject(req, res, next) {
       // console.log('injecting services: ', Object.keys(serviceHandles))
        req[`${UNP.APP_NAME}Data`].plugin.services = serviceHandles;
        next();
      }
    }
  },
  
  /**
   * A pretty crude request body reader
   */
  readBody() {
    return function readBody(req, res, next) {
      if (req.body) {
        next()
        return;
      }
      var bodyLen = 0;
      const body = [];
      const contentType = req.get('Content-Type');
      if ((req.method != 'POST') && (req.method != 'PUT')) {
        next();
        return;
      }
      var onData = function(chunk) {
        body.push(chunk);
        bodyLen += chunk.length;
        if (bodyLen > DEFAULT_READBODY_LIMIT) {
          req.removeListener('data', onData); 
          req.removeListener('end', onEnd);
          res.send(413, 'content too large');
        }
      };
      var onEnd = function() {
        req.body = Buffer.concat(body).toString();
        next();
        return;
      };
      req.on('data', onData).on('end', onEnd);
    }
  },

  httpNoCacheHeaders() {
    return function httpCachingHeaders(req, res, next) {
      //service.httpCaching = false means
      //"Cache-control: no-store" and "Pragma: no-cache"
      res.set('Cache-control', 'no-store');
      res.set('Pragma', 'no-cache');
      next();
    }
  },
  
  logRootServiceCall(proxied, serviceName) {
    const type = proxied? "Proxied root" : "root"
    return function logRouting(req, res, next) {
      routingLog.debug(`${req.session.id}: ${type} service called: `
          +`${serviceName}, ${req.method} ${req.url}`);
      next();
    }
  },
  
  logServiceCall(pluginId, serviceName) {
    return function logRouting(req, res, next) {
      routingLog.debug(`${req.session.id}: Service called: `
          +`${pluginId}::${serviceName}, ${req.method} ${req.url}`);
      next();
    }
  }
}

function makeSubloggerFromDefinitions(pluginDefinition, serviceDefinition, name) {
  return global.COM_RS_COMMON_LOGGER.makeComponentLogger(pluginDefinition.identifier
      + "." + serviceDefinition.name + ':' + name);
}

function ImportManager() {
  this.routers = {};
}
ImportManager.prototype = {
  constructor: ImportManager,
  
  routers: null
  
}


const defaultOptions = {
  httpPort: 0,
  productCode: null,
  productDir: null,
  proxiedHost: null,
  proxiedPort: 0,
  rootRedirectURL: null,
  rootServices: null,
  staticPlugins: null,
  newPluginHandler: null
};

function makeLoopbackConfig(nodeConfig) {
  /* TODO do we really prefer loopback HTTPS? Why not simply choose HTTP? */
  if (nodeConfig.https && nodeConfig.https.enabled) {
    return {
      port: nodeConfig.https.port,
      isHttps: true,
      host: zluxUtil.getLoopbackAddress(nodeConfig.https.ipAddresses)
    }
  } else {
    return {
      port: nodeConfig.http.port,
      isHttps: false,
      host: zluxUtil.getLoopbackAddress(nodeConfig.http.ipAddresses)
    }
  }
}

function getAgentProxyOptions(serverConfig, agentConfig) {
  if (!agentConfig) return null;
  let options = {};
  if (agentConfig.https || (agentConfig.http && agentConfig.http.attls === true)) {
    options.isHttps = true;
    options.allowInvalidTLSProxy = serverConfig.allowInvalidTLSProxy
  }
  return options;
}

function WebApp(options){
  this.expressApp = express();
  const port = options.httpsPort ? options.httpsPort : options.httpPort;
  this.expressApp.use(cookieParser());
  this.expressApp.use(session({
    //TODO properly generate this secret
    name: 'connect.sid.' + port,
    secret: process.env.expressSessionSecret ? process.env.expressSessionSecret : 'whatever',
    // FIXME: require magic is an anti-pattern. all require() calls should 
    // be at the top of the file. TODO Ensure this can be safely moved to the
    // top of the file: it must have no side effects and it must not depend
    // on any global state
    store: require("./sessionStore").sessionStore,
    resave: true, saveUninitialized: false,
    cookie: {
      secure: 'auto'
    }
  }));
  this.wsEnvironment = {
    loopbackConfig: makeLoopbackConfig(options.serverConfig.node)
  }
  this.options = zluxUtil.makeOptionsObject(defaultOptions, options);
  this.auth = options.auth;
  this.configLocation = options.configLocation;
  expressWs(this.expressApp);
  this.expressApp.serverInstanceUID = Date.now(); // hack
  this.pluginRouter = express.Router();
  this.routers = {};
  this.appData = {
    webApp: {
      proxiedHost: options.proxiedHost,
    }, 
    plugin: {

    }
    //more stuff can be added
  };
  this.plugins = [];
  //hack for pseudo-SSO
  this.authServiceHandleMaps = {};
}
WebApp.prototype = {
  constructor: WebApp,
  options: null,
  expressApp: null,
  routers: null,
  appData: null,
  //hack for pseudo-SSO
  authServiceHandleMaps: null,

  toString() {
    return `[WebApp product: ${this.options.productCode}]`
  },
  
  makeProxy(urlPrefix, noAuth, overrideOptions, host, port) {
    const r = express.Router();
    let proxiedHost;
    let proxiedPort;
    if (host && port) {
      proxiedHost = host;
      proxiedPort = port;
    } else {
      proxiedHost = this.options.proxiedHost;
      proxiedPort = this.options.proxiedPort;
    }
    let options = {
      urlPrefix, 
      isHttps: false, 
      addProxyAuthorizations: (noAuth? null : this.auth.addProxyAuthorizations),
      allowInvalidTLSProxy: this.options.allowInvalidTLSProxy
    };
    if (overrideOptions) {
      options = Object.assign(options, overrideOptions);
    }
    r.use(proxy.makeSimpleProxy(proxiedHost, proxiedPort,
                                options));
    r.ws('/', proxy.makeWsProxy(proxiedHost, proxiedPort, 
                                urlPrefix, options.isHttps))
    return r;
  },
  
  makeExternalProxy(host, port, urlPrefix, isHttps, noAuth, pluginID, serviceName) {
    const r = express.Router();
    installLog.info(`Setting up ${isHttps? 'HTTPS' : 'HTTP'} proxy `
                    +`(${pluginID}:${serviceName}) to destination=${host}:${port}/${urlPrefix}`);
    let myProxy = proxy.makeSimpleProxy(host, port, {
      urlPrefix, 
      isHttps, 
      addProxyAuthorizations: (noAuth? null : this.auth.addProxyAuthorizations),
      allowInvalidTLSProxy: this.options.allowInvalidTLSProxy
    }, pluginID, serviceName);
    proxyMap.set(pluginID + ":" + serviceName, myProxy);
    r.use(myProxy);
    return r;
  },
  
  installStaticHanders() {
    const webdir = path.join(path.join(this.options.productDir,
      this.options.productCode), 'web');
    const rootPage = this.options.rootRedirectURL? this.options.rootRedirectURL 
        : '/';
    if (rootPage != '/') {
      this.expressApp.get('/', function(req,res) {
        res.redirect(rootPage);
      });
    }
    this.expressApp.use(rootPage, express.static(webdir));
  },

  installCommonMiddleware() {
    this.expressApp.use(commonMiddleware.addAppSpecificDataToRequest(
        this.appData));
  },

  _installRootService(url, method, handler, {needJson, needAuth, isPseudoSso}) {
    const handlers = [commonMiddleware.logRootServiceCall(false, url), commonMiddleware.httpNoCacheHeaders()];
    if (needJson) {
      handlers.push(jsonParser);
    }
    if (isPseudoSso) {
      handlers.push((req, res, next) => {
        //hack for pseudo-SSO
        req[`${UNP.APP_NAME}Data`].webApp.authServiceHandleMaps = 
          this.authServiceHandleMaps;
        next();
      })
    }
    if (needAuth) {
      handlers.push(this.auth.middleware); 
    }
    handlers.push(handler);
    installLog.info(`installing root service at ${url}`);
    this.expressApp[method](url, handlers); 
  },
  
  installRootServices() {
    const serviceHandleMap = {};
    for (const proxiedRootService of this.options.rootServices || []) {
      const name = proxiedRootService.name || proxiedRootService.url.replace("/", "");
      installLog.info(`installing root service proxy at ${proxiedRootService.url}`);
      //note that it has to be explicitly false. other falsy values like undefined
      //are treated as default, which is true
      if (proxiedRootService.requiresAuth === false) {
        const _router = this.makeProxy(proxiedRootService.url, true,
                                       getAgentProxyOptions(this.options, this.options.serverConfig.agent));
        this.expressApp.use(proxiedRootService.url,
            [commonMiddleware.logRootServiceCall(true, name), _router]);
      } else {
        const _router = this.makeProxy(proxiedRootService.url, false,
                                       getAgentProxyOptions(this.options, this.options.serverConfig.agent));
        this.expressApp.use(proxiedRootService.url,
            this.auth.middleware,
            [commonMiddleware.logRootServiceCall(true, name), _router]);
      }
      serviceHandleMap[name] = new WebServiceHandle(proxiedRootService.url, 
          this.wsEnvironment);
    }
    this.expressApp.use(commonMiddleware.injectServiceHandles(serviceHandleMap,
        true));
    
    this._installRootService('/auth', 'post', this.auth.doLogin, 
        {needJson: true, needAuth: false, isPseudoSso: true});
    this._installRootService('/auth', 'get', this.auth.getStatus, 
        {needJson: true, needAuth: false, isPseudoSso: true});
    this._installRootService('/auth-refresh', 'get', this.auth.refreshStatus, 
        {needJson: true, needAuth: false, isPseudoSso: true});    
    this._installRootService('/auth-logout', 'post', this.auth.doLogout, 
        {needJson: true, needAuth: false, isPseudoSso: true});
    this._installRootService('/auth-logout', 'get', this.auth.doLogout, 
        {needJson: true, needAuth: false, isPseudoSso: true});
    serviceHandleMap['auth'] = new WebServiceHandle('/auth', this.wsEnvironment);
    this._installRootService('/server/reload', 'get', staticHandlers.reload(this.options),
    {needJson: false, needAuth: true, isPseudoSso: false});
    serviceHandleMap['server/reload'] = new WebServiceHandle('/server/reload',
        this.wsEnvironment);
    this._installRootService('/plugins', 'get', staticHandlers.plugins(this.plugins), 
        {needJson: false, needAuth: false, isPseudoSso: false}); 
    this._installRootService('/plugins', 'use', staticHandlers.pluginLifecycle(this.options),
      {needJson: true, needAuth: true, isPseudoSso: false});
    serviceHandleMap['plugins'] = new WebServiceHandle('/plugins', this.wsEnvironment);
    this._installRootService('/server', 'use', staticHandlers.server(this.options), 
        {needJson: false, needAuth: true, isPseudoSso: false});
    serviceHandleMap['server'] = new WebServiceHandle('/server', this.wsEnvironment);
    this._installRootService('/echo/*', 'get', staticHandlers.echo(),
        {needJson: false, needAuth: true, isPseudoSso: false});
    serviceHandleMap['echo'] = new WebServiceHandle('/echo', this.wsEnvironment);
    this._installRootService('/apiManagement', 'use', staticHandlers.apiManagement(this),
        {needJson: false, needAuth: true, isPseudoSso: false});
    serviceHandleMap['apiManagement'] = new WebServiceHandle('/apiManagement', 
        this.wsEnvironment);
    this.expressApp.use(staticHandlers.eureka());
  },
  
  _makeRouterForLegacyService(pluginContext, service) {
    const plugin = pluginContext.pluginDef;
    const subUrl = zLuxUrl.makeServiceSubURL(service);
    installLog.debug(plugin.identifier + ": service " + subUrl);
    const constructor = service.nodeModule[service.handlerInstaller];
    const router = express.Router();
    const urlSpec = "/" + this.options.productCode + "/plugins/" 
      + plugin.identifier + "/services/" + service.name + "/";
    const manager = {
      serverConfig:pluginContext.server.config.user,
      plugins:pluginContext.server.state.pluginMap,
      productCode:this.options.productCode
    };
    const handleWebsocketException = function(e, ws) {
      logException(e);
      try {
        ws.close(WEBSOCKET_CLOSE_INTERNAL_ERROR,JSON.stringify({ 
          error: 'Internal Server Error'
        }));
      } catch (closeEx) {
        logException(closeEx);
      }
    };
    const logException = function(e) {
      utilLog.warn(toString()+' Exception caught. Message='+e.message);
      utilLog.warn("Stack trace follows\n"+e.stack);
    };
    const toString = function() {
      return '[Service URL: '+urlSpec+']';
    };
    const legacyDataserviceAttributes = {
      logger: global.COM_RS_COMMON_LOGGER.makeComponentLogger(plugin.identifier
          + "." + service.name),
      toString: toString,
      urlSpec: urlSpec,
      makeSublogger(name) {
        return makeSubloggerFromDefinitions(plugin,service,name);
      },
      pluginDefinition: plugin,
      serviceDefinition: service,
      manager: manager
    };
    const handler = new constructor(service, service.methods, manager,
      legacyDataserviceAttributes);
    for (const methodUC of service.methods || []) {
      const method = methodUC.toLowerCase();
      if (!/^(get|post|put|delete|ws)$/.exec(method)) {
        installLog.warn(plugin.identifier + ": invalid method " + method);
        continue;
      }
      if (method === 'ws') {
        installLog.info(plugin.identifier + ": installing websocket service");
        router.ws('/',(ws,req) => {
          var session;
          try {
            session = handler.createSession(req);
          } catch (e) {
            handleWebsocketException(e,ws);
          }
          ws.on('message', function(msg) {
            try {
              session.handleWebsocketMessage(msg,ws);
            } catch (e) {
              handleWebsocketException(e,ws);
            }
          });
          
          ws.on('close', function(code, reason) {
            try {
              session.handleWebsocketClosed(ws, code, reason);
            } catch (e) {
              handleWebsocketException(e,ws);            
            }
          });
          
          if (session.handleWebsocketConnect) {
            session.handleWebsocketConnect(ws);
          }
        });
      } else {
        for (const route of [router.route('/'), router.route('/*')]) {
          if (method === "post" || method === "put") {
            route[method](commonMiddleware.readBody());
          }
          installLog.debug(`${plugin.identifier}: ${method} ${route.path} `
                           +` handled by ${service.handlerInstaller}`);
          route[method]((req, res) => {
            handler.handleRequest(req, res, req.body, req.path.substring(1));
          });
        }
      }
    }
    return router;
  },

  _makeRouter: function *(service, plugin, pluginContext, pluginChain) {
    const serviceRouterWithMiddleware = pluginChain.slice();
    serviceRouterWithMiddleware.push(commonMiddleware.injectServiceDef(
        service));
    serviceRouterWithMiddleware.push(this.auth.middleware);
    serviceRouterWithMiddleware.push(commonMiddleware.logServiceCall(
        plugin.identifier, service.name));
    if (service.httpCaching !== true) {
      //Per-dataservice middleware to handle tls no-cache
      serviceRouterWithMiddleware.push(commonMiddleware.httpNoCacheHeaders());
    }    
    let router;
    switch (service.type) {
    case "service":
      //installLog.info(`${plugin.identifier}: installing proxy at ${subUrl}`);
      router = this.makeProxy(service.urlPrefix ? 
        service.urlPrefix : zLuxUrl.makePluginURL(this.options.productCode, plugin.identifier) +
                              zLuxUrl.makeServiceSubURL(service, false, true), false,
                              getAgentProxyOptions(this.options, this.options.serverConfig.agent));
      break;
    case "nodeService":
      //installLog.info(
      //    `${plugin.identifier}: installing legacy service router at ${subUrl}`);
      router = this._makeRouterForLegacyService(pluginContext, service);
      break;
    case "router": {
        //installLog.info(`${plugin.identifier}: installing node router at ${subUrl}`);
        const serviceConfiguration = configService.getServiceConfiguration(
            plugin.identifier,  service.name, 
            pluginContext.server.config.app, this.options.productCode);
        const dataserviceContext = new DataserviceContext(service, 
            serviceConfiguration, pluginContext);
        if (!service.routerFactory) {
          router = yield service.nodeModule(dataserviceContext);
          installLog.info("Loaded Router for plugin=" + plugin.identifier 
              + ", service="+service.name + ". Router="+router);          
        } else {
          router = yield service.nodeModule[service.routerFactory](
              dataserviceContext);
          installLog.info("Loaded Router from factory for plugin=" 
                          + plugin.identifier + ", service=" + service.name
                          + ". Factory="+service.routerFactory);
        }
      }
      break;
    case "external":
//      installLog.info(`${plugin.identifier}: installing external proxy at ${subUrl}`);
      router = this.makeExternalProxy(service.host, service.port,
          service.urlPrefix, service.isHttps,
          undefined, plugin.identifier, service.name);
      break;
    default:
      //maybe a lang manager knows how to handle this...
      let langManagers = this.options.langManagers;
      let foundManager = false;
      for (let i = 0; i < langManagers.length; i++) {
        const langManager = langManagers[i];
        if (langManager.getSupportedTypes().includes(service.type)) {
          let connectionInfo = langManager.getConnectionInfo(plugin.identifier, service.name, service.type);
          if (connectionInfo) {
            installLog.info(`Found connection info for ${plugin.identifier}:${service.name}=`,connectionInfo);
            //TODO resolve localhost to something better... allow binding to specific IPs like we did for node
            router = this.makeProxy(connectionInfo.url, true,
                                    connectionInfo.options, 'localhost', connectionInfo.port);
          } else {
            throw new Error(`Could not resolve service URL. Plugin=${plugin.identifier}, service=${service.name}`);
          }
          foundManager = true;
          break;
        }
      }
      if (!foundManager) {
        throw new Error(`Could not load service ${plugin.identifier}:${service.name} `
                        +`due to unknown type=${service.type}`);
      }
    }
    serviceRouterWithMiddleware.push(router);
    return serviceRouterWithMiddleware;
  },
  
  _makeServiceHandleMap(plugin, urlBase) {
    const serviceHandleMap = {};
    for (const group of zluxUtil.concatIterables(
        Object.values(plugin.dataServicesGrouped),
        Object.values(plugin.importsGrouped))) {
      let versionHandles = serviceHandleMap[group.name];
      if (!versionHandles) {
        versionHandles = serviceHandleMap[group.name] = {};
      }
      for (const version of Object.keys(group.versions)) {
        const service = group.versions[version];
        const subUrl = urlBase + zLuxUrl.makeServiceSubURL(service);
        const handle = new WebServiceHandle(subUrl, this.wsEnvironment);
        versionHandles[version] = handle;
        if (version === group.highestVersion) {
          const defaultSubUrl = urlBase + zLuxUrl.makeServiceSubURL(service, true);
          versionHandles['_current'] = handle;
        }
      }
    }
    return serviceHandleMap;
  },
  
  _installDataServices: function*(pluginContext, urlBase) {
    const plugin = pluginContext.pluginDef;
    if (!plugin.dataServicesGrouped) {
      return;
    }
    installLog.info(`${plugin.identifier}: installing data services`)
    const serviceHandleMap = this._makeServiceHandleMap(plugin, urlBase);
    if (plugin.pluginType === 'nodeAuthentication') {
      //hack for pseudo-SSO
      this.authServiceHandleMaps[plugin.identifier] = serviceHandleMap;
    }
    const pluginChain = [
      commonMiddleware.injectPluginDef(plugin),
      commonMiddleware.injectServiceHandles(serviceHandleMap),
    ];
    let pluginRouters = this.routers[plugin.identifier];
    if (!pluginRouters) {
      pluginRouters = this.routers[plugin.identifier] = {};
    }
    for (const serviceName of Object.keys(plugin.dataServicesGrouped)) {
      installLog.info(`${plugin.identifier}: installing service ${serviceName}`)
      let serviceRouters = pluginRouters[serviceName];
      if (!serviceRouters) {
        serviceRouters = pluginRouters[serviceName] = {};
      }
      const group = plugin.dataServicesGrouped[serviceName];
      for (const version of Object.keys(group.versions)) {
        const service = group.versions[version];
        const subUrl = urlBase + zLuxUrl.makeServiceSubURL(service);
        const router = yield* this._makeRouter(service, plugin, pluginContext, 
                                               pluginChain);
        installLog.info(`${plugin.identifier}: installing router at ${subUrl}`);
        this.pluginRouter.use(subUrl, router);
        serviceRouters[version] = router;
        if (version === group.highestVersion) {
          const defaultSubUrl = urlBase + zLuxUrl.makeServiceSubURL(service, true);
          this.pluginRouter.use(defaultSubUrl, router);
          serviceRouters['_current'] = router;
        }
      }
    } 
  },

  _resolveImports(plugin, urlBase) {
    if (!plugin.importsGrouped) {
      return;
    }
    for (const localName of Object.keys(plugin.importsGrouped)) {
      installLog.info(`${plugin.identifier}: importing service ${localName}`)
      const group = plugin.importsGrouped[localName];
      for (const version of Object.keys(group.versions)) {
        const importedService = group.versions[version];
        const subUrl = urlBase 
          + zLuxUrl.makeServiceSubURL(importedService);
        const importedRouter = this.routers[importedService.sourcePlugin]
          [importedService.sourceName][importedService.version];
        if (!importedRouter) {
          throw new Error(
            `Import ${importedService.sourcePlugin}:${importedService.sourceName}`
            + " can't be satisfied");
        }
        installLog.info(`${plugin.identifier}: installing import`
           + ` ${importedService.sourcePlugin}:${importedService.sourceName}`
           + ` at ${subUrl}`);
        this.pluginRouter.use(subUrl, importedRouter);
        if (version === group.highestVersion) {
          const defaultSubUrl = urlBase 
              + zLuxUrl.makeServiceSubURL(importedService, true);
          this.pluginRouter.use(defaultSubUrl, importedRouter);
        }
      }
    }
  },

  _installPluginStaticHandlers(plugin, urlBase) {
    installLog.info(`${plugin.identifier}: installing static file handlers...`);
    if (plugin.webContent && plugin.location) {
      let url = `${urlBase}/web`;
      installLog.info(`${plugin.identifier}: serving static files at ${url}`);
      this.pluginRouter.use(url, expressStaticGzip(path.join(plugin.location, '/web'),
                                                   {enableBrotli: true, orderPreference: ['br', 'gzip']}));
    }
    if (plugin.pluginType === "library") {
      let url = `/lib/${plugin.identifier}/${plugin.libraryVersion}`;
      installLog.info(`${plugin.identifier}: serving library files at ${url}`);
      this.pluginRouter.use(url, express.static(plugin.location));
    }
  },
  
  _installSwaggerCatalog(plugin, urlBase, nodeContext) {
    plugin.getApiCatalog(this.options.productCode, nodeContext).then((openApi) => {
      const router = express.Router();
      installLog.info(`Creating composite swagger endpoint for ${plugin.identifier}`);
      router.get("/", (req, res) => {
        res.status(200).json(openApi.pluginCatalog);
      });
      if (openApi.serviceDocs.length > 0) {
        openApi.serviceDocs.forEach(function (service) {
          installLog.info(`Creating swagger endpoint for${plugin.identifier}:${service.serviceName}`);
          router.get(`/${service.serviceName}`, (req, res) => {
            res.status(200).json(service.serviceDoc)
          });
        });
      }
      this.pluginRouter.use(zLuxUrl.join(urlBase, '/catalogs/swagger'),
          router);
    });
  },

  injectPluginRouter() {
    this.expressApp.use(this.pluginRouter);
  },
  
  installPlugin: Promise.coroutine(function*(pluginContext) {
    const plugin = pluginContext.pluginDef;
    const urlBase = zLuxUrl.makePluginURL(this.options.productCode, 
        plugin.identifier);
    const nodeContext = pluginContext.server.config.user.node;
    try {
      //dataservices load first since in case of error, we want to skip the rest of the plugin load
      yield *this._installDataServices(pluginContext, urlBase);
      this._installSwaggerCatalog(plugin, urlBase, nodeContext);
      this._installPluginStaticHandlers(plugin, urlBase);      
    } catch (e) {
      //index.js listens and logs, so dont log twice here
      //throw so that plugin isnt pushed to list if there's something wrong with it
      throw e;
    }
    this._resolveImports(plugin, urlBase);
    this.plugins.push(plugin);
  }),

  installErrorHanders() {
    this.expressApp.use((req, res, next) => {
      const headers = req.headers
      let referrerPresent = false;
      for (const header of Object.keys(headers)) {
        /* Try to find a referer header and try to
         * redirect to our server,
         */
        if (header == 'referer') {
          referrerPresent = true;
          let referrer = headers[header];
          var pattern = new RegExp('^http.+\/'+this.options.productCode+'\/plugins\/.+');
          if (pattern.test(referrer)) {
            const parts = headers[header].split("/");
            const zluxIndex = parts.indexOf(this.options.productCode);
            const pluginID = parts[zluxIndex + 2];
            const serviceName = parts[zluxIndex + 4];
            const myProxy = proxyMap.get(pluginID + ":" + serviceName);
            const fullUrl = req.originalUrl;
            req.url = fullUrl;
            if (myProxy != undefined) {
              utilLog.debug("About to call myProxy");
              myProxy(req, res);
              utilLog.debug("After myProxy call");
            } else {
              utilLog.debug(`Referrer proxying miss. Resource not found, sending`
                  + ` 404 because referrer (${referrer}) didn't match an existing proxy service`);
              return do404(req.url, res, this.options.productCode
                  + ": unknown resource requested");
            }
          } else {
              utilLog.debug(`Referrer proxying miss. Resource not found, sending`
                  + ` 404 because referrer (${referrer}) didn't match a plugin pattern`);               
            return do404(req.url, res, this.options.productCode + ": unknown resource requested");
          }
          break;
        }
      }
      if (!referrerPresent) {
        return do404(req.url, res, this.options.productCode
                     + ": unknown resource requested");
      }
    });
  }
};

module.exports.makeWebApp = function (options) {
  const webApp = new WebApp(options);
  webApp.installCommonMiddleware();
  webApp.installStaticHanders();
  webApp.installRootServices();
  webApp.injectPluginRouter();
  webApp.installErrorHanders();
  return webApp;
};

/*
  This program and the accompanying materials are
  made available under the terms of the Eclipse Public License v2.0 which accompanies
  this distribution, and is available at https://www.eclipse.org/legal/epl-v20.html
  
  SPDX-License-Identifier: EPL-2.0
  
  Copyright Contributors to the Zowe Project.
*/
<|MERGE_RESOLUTION|>--- conflicted
+++ resolved
@@ -505,32 +505,29 @@
     return router;
   },
   
-<<<<<<< HEAD
-  proxies(options) {
-    return (req, res) => {
-      res.json({
-        "zssServerHostName": options.proxiedHost,
-        "zssPort": options.proxiedPort
-      });
-    }
-  },
-
-  
-  reload() {
-    return (req,res)=> {
-      if (process.clusterManager) {
-        res.status(200).json({message: 'Reloading server, please wait a moment.'});
-        process.clusterManager.reloadAllWorkers();
-        // TODO: Server startup after initial reload doesn't complete 100% with Node < 8.x. Resulting in
-        // failed ZSS authentication issues. Error is uncertain, as increasing the timeout doesn't solve
-        // the issue. Is probably a deeper sync that newer versions of Node handle in correct order.
-        if (nodeMajorVer <= 7) {
+  reload(options) {
+    const dataserviceAuth = options.serverConfig["dataserviceAuthentication"];
+    const rbac = (dataserviceAuth == undefined) ? false : dataserviceAuth.rbac === true;
+    if(!rbac){
+      return (req, res) => {
+        return res.status(506).send("Set dataserviceAuthentication.rbac to true in server configuration");
+      }
+    } else {
+      return (req,res)=> {
+        if (process.clusterManager) {
+          res.status(200).json({message: 'Reloading server, please wait a moment.'});
           process.clusterManager.reloadAllWorkers();
-        }
-      } else {
-        res.status(500).json({error: 'Cannot reload server unless cluster mode is in use.'});
-      }
-    };
+          // TODO: Server startup after initial reload doesn't complete 100% with Node < 8.x. Resulting in
+          // failed ZSS authentication issues. Error is uncertain, as increasing the timeout doesn't solve
+          // the issue. Is probably a deeper sync that newer versions of Node handle in correct order.
+          if (nodeMajorVer <= 7) {
+            process.clusterManager.reloadAllWorkers();
+          }
+        } else {
+          res.status(500).json({error: 'Cannot reload server unless cluster mode is in use.'});
+        }
+      };
+    }
   },
 
   pluginLifecycle(options){
@@ -605,8 +602,6 @@
     return router;
   },
   
-=======
->>>>>>> 2f2104ae
   echo() {
     return (req, res) =>{
       contentLogger.log(contentLogger.INFO, 'echo\n' + util.inspect(req));
