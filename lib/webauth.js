--- conflicted
+++ resolved
@@ -307,7 +307,6 @@
         initZLUXSession(req);
         req.session.zlux.expirationTime = Date.now() + result.expms;
       }
-<<<<<<< HEAD
       for (let [authHandler, authObject] of Object.entries(result.categories)) {
         if (authObject.success == false) {
           for (let [authPlugin, authPluginObject] of Object.entries(authObject.plugins)) {
@@ -318,9 +317,7 @@
           }
         }
       }
-=======
       result.defaultCategory = authManager.defaultType;
->>>>>>> d0dacaf9
       res.status(result.success? 200 : 401).json(result);
     } catch (e) {
       authLogger.warn("ZWED0067W", e); //authLogger.warn(e);
