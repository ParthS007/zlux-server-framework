--- conflicted
+++ resolved
@@ -308,13 +308,8 @@
     for (let i = 0; i < this.langManagers.length; i++) {
       yield this.langManagers[i].startAll();
     }
-<<<<<<< HEAD
-
-    if (this.userConfig.node.mediationLayer.enabled
-        && (!process.clusterManager || process.clusterManager.getIndexInCluster() == 0)) {
-=======
-    if (this.userConfig.node.mediationLayer && this.userConfig.node.mediationLayer.enabled) {
->>>>>>> 86831b0f
+    if ((this.userConfig.node.mediationLayer && this.userConfig.node.mediationLayer.enabled)
+      && (!process.clusterManager || process.clusterManager.getIndexInCluster() == 0)) {
       const apimlConfig = this.userConfig.node.mediationLayer;
       let apimlTlsOptions;
       if (apimlConfig.tlsOptions != null) {
