
/*
  This program and the accompanying materials are
  made available under the terms of the Eclipse Public License v2.0 which accompanies
  this distribution, and is available at https://www.eclipse.org/legal/epl-v20.html
  
  SPDX-License-Identifier: EPL-2.0
  
  Copyright Contributors to the Zowe Project.
*/
/*
Starts additional node processes if CPU usage is above 80% and kill extra processes if usage below 20%.
Assumes all node processes loaded at same level. Load balanced by cluster. 
*/
'use strict';

const MessageTypes = {
  reportCpuUsage : "reportCpuUsage",
  reportInitialized : "reportInitialized",
  callClusterMethod : "callClusterMethod",
  notify: "notify",
};

const Notifications = {
  initOnce : "initOnce",
  addDynamicPlugin : "addDynamicPlugin",
  scanPlugins: "scanPlugins"
};

const events = require('events');
const cluster = require('cluster');
const os = require("os");
const cpuCount = os.cpus().length;

const highCPU = process.env.highCPU || 0.8;
const lowCPU = process.env.lowCPU || 0.2;

const minWorkers = process.env.minWorkers || 1;
const maxWorkers = process.env.maxWorkers || cpuCount;
const workerChangeDecisionDelay = process.env.workerChangeDecisionDelay || 4;

var ClusterManager = function() {
  console.log("\nCLUSTER MODE BABY!!!!!!!!!!!!!!!!!!\n");
  this.isMaster = cluster.isMaster;
  this.messageIndex = 0;
  this.workersNum = minWorkers;
  this.workers = [];
  this.overrideFileConfig = true;
  events.EventEmitter.call(this);
}

ClusterManager.prototype.__proto__ = events.EventEmitter.prototype;

ClusterManager.prototype.onError = function (reason) {
  console.log("Error: " + reason);
}

ClusterManager.prototype.getCpuUsagePercent = function() {
  var usagePercent;
  if (this.ts !== undefined && this.cpuUsage !== undefined) {
    var usedTicks = process.cpuUsage(this.cpuUsage);
    var totalTicks = process.hrtime(this.ts);
    var totalTicksMCS = (totalTicks[0]*1000000 + totalTicks[1]/1000);//microseconds
    usagePercent = (usedTicks.user + usedTicks.system)/totalTicksMCS;
  }
  this.ts = process.hrtime();
  this.cpuUsage = process.cpuUsage();
  return usagePercent;
}

if (cluster.isMaster) {
  var stoppingProcess = false;
  process.once('SIGINT', function() {
    stoppingProcess = true;
  });

  ClusterManager.prototype.initSecret = function(errorHandler, completeHandler) {
    var crypto = require('crypto');
    crypto.randomBytes(16, function(crypto_err, buffer) {
      if (crypto_err) {
        return errorHandler(crypto_err);
      }
      this.secret = buffer.toString('hex');
      //console.log('secret: ' + this.secret);
      completeHandler();
    }.bind(this));
  }

  ClusterManager.prototype.initializing = function(completeHandler) {
    var inits = [];
    inits.push(this.initSecret.bind(this));

    var stopOnError = function(err) {
      console.error(err);
      process.exit(-1);
    }
    var nextInit = function() {
      var initializer = inits.pop();
      if (initializer) {
        initializer(stopOnError, nextInit);
      } else {
        completeHandler();
      }
    }.bind(this);
    nextInit();
  }

  ClusterManager.prototype.startWorker = function(wi) {
    console.log("Fork worker " + wi);
    var thatClusterManager = this;
    this.workers[wi] = cluster.fork({index : wi, expressSessionSecret: this.secret, overrideFileConfig: this.overrideFileConfig});
    this.workers[wi].on('exit', function(code, signal) {
      if (stoppingProcess) {
        return;
      }
      if (wi >= thatClusterManager.workersNum) {
        //console.log('do not restart worker ' + wi);//closed legally
        return;
      }
      if (thatClusterManager.workers[wi].__workerInitialized !== true) {
        console.log("Initializing was not complete for worker " + wi);
        return;
      }
      console.log('restart worker ' + wi);
      thatClusterManager.startWorker(wi);
    });
    this.workers[wi].on('message', function(message) {
      thatClusterManager.handleMessageFromWorker(message);
    });
    this.workers[wi].process.stdout.on('data', function(chunk) {
      var lines = String(chunk).split('\n');
      lines.forEach(function(line) {
        if (line) {
          console.log(line);
        }
      });
    });
    this.workers[wi].process.stderr.on('data', function(chunk) {
      var lines = String(chunk).split('\n');
      lines.forEach(function(line) {
        if (line) {
          console.error(line);
        }
      });
    });
  }

  ClusterManager.prototype.reloadAllWorkers = function() {
    let workers = Object.assign({},this.workers);
    const workerKeys = Object.keys(workers);
    console.log(`keys=`,workerKeys);
    workerKeys.forEach((key)=> {
      let worker = workers[key];
<<<<<<< HEAD
=======
      console.log(`worker=`,worker);
>>>>>>> 216f659e
      console.log('killing worker pid='+worker.process.pid);
      delete workers[key];
      worker.kill();
    });
  }

<<<<<<< HEAD
  ClusterManager.prototype.setOverrideFileConfig = function(override){
    process.env.overrideFileConfig = override;
    this.overrideFileConfig = override;
    console.log('clusterManager.js: setOverrideFileConfig called.  env.overrideFileConfig=' + process.env.overrideFileConfig);
=======
  ClusterManager.prototype.scanForNewPlugins = function() {
    let workers = Object.assign({},this.workers);
    const workerKeys = Object.keys(workers);
    console.log(`keys=`,workerKeys);
    workerKeys.forEach((key)=> {
      let worker = workers[key];
      console.log(`worker=`,worker);
      console.log('killing worker pid='+worker.process.pid);
      delete workers[key];
      worker.kill();
    });
  }

   ClusterManager.prototype.notifyWorkersForAddingPlugin = function(resultHandler, indexInCluster) {
    this.notifyWorkers(Notifications.scanPlugins, indexInCluster);
    resultHandler(true);
>>>>>>> 216f659e
  }

  ClusterManager.prototype.startWorkers = function() {
    console.log("Fork " + this.workersNum + " workers.");
    cluster.setupMaster({ silent: true });//workers[wi].process.stdout is null without this line
    for (let i = 0; i < this.workersNum; i++) {
      var wi = i%this.workersNum;
      this.startWorker(wi);
    }
    this.workerResourceRequests = this.getWorkerResourceRequestsQueue(function(workerRR) {
      var summ = 0;
      workerRR.forEach(function(number) {
        summ += number;
      });
      //console.log('workerResourceRequests workerRR=' + JSON.stringify(workerRR) + ' length=' + workerRR.length + ' summ=' + summ);
      if (summ >= workerRR.length && this.workersNum < maxWorkers) {//all workers requested for help
        this.moreWorker();
      } else if (summ <= -workerRR.length && this.workersNum > minWorkers) {//all workers underloaded
        this.lessWorker();
      }
    }.bind(this));
  }

  ClusterManager.prototype.getWorkerResourceRequestsQueue = function(shiftHandler) {
    var array = new Array();
    array.push = function () {
        var requestsThreshold = this.workersNum * workerChangeDecisionDelay;
        var result = Array.prototype.push.apply(array,arguments);
        if (array.length > requestsThreshold) {
          while(array.length > requestsThreshold) {
            array.shift();
          }
          if (shiftHandler) {
            shiftHandler(array);
          }
        }
        return result;
    }.bind(this);
    return array;
  }

  ClusterManager.prototype.moreWorker = function() {
    let wi = this.workersNum++;
    this.startWorker(wi);
  }

  ClusterManager.prototype.lessWorker = function() {
    if (this.workersNum > 1) {
      let wi = --this.workersNum;
      console.log("Close worker " + wi);
      this.workers[wi].kill();
    } else {
      //console.log("Last worker should be alive");
    }
  }
  
  var callFunction = function(f, that, argsArray, resultHandler, workerIndex) {
    argsArray[argsArray.length] = resultHandler;
    argsArray[argsArray.length] = workerIndex;
    f.apply(that, argsArray);
  }

  ClusterManager.prototype.handleMessageFromWorker = function(message) {
    if (message.type) {
      if (message.type == MessageTypes.reportCpuUsage) {
        var usagePercent = message.percent;
        //console.log("Worker " + message.index + " CPU usage: " + usagePercent + " highCPU: " + highCPU + " lowCPU: " + lowCPU);
        if (usagePercent > highCPU) {
          this.workerResourceRequests.push(1);
        } else if (usagePercent < lowCPU) {
          this.workerResourceRequests.push(-1);
        } else {
          this.workerResourceRequests.push(0);
        }
      } else if (message.type == MessageTypes.reportInitialized) {
        var wi = message.index;
        this.workers[wi].__workerInitialized = true;
        if (wi == 0) {
          notifyWorker(this.workers[wi], Notifications.initOnce, null, wi);//subscriber can start separate processes with port listeners
        }
        this.restoreNodeState(this.workers[wi]);
      } else if (message.type == MessageTypes.callClusterMethod) {
        var wi = message.index;
        var thatClusterManager = this;
        this.callClusterMethodLocal(wi, message.moduleName, message.importedName, message.methodName, message.args, function() {
          try {
            if (arguments[0] instanceof Error) {
              thatClusterManager.workers[wi].send({type: MessageTypes.callClusterMethod, index : -1, messageIndex: message.messageIndex, methodName : message.methodName, error : arguments[0].message});
            } else {
              thatClusterManager.workers[wi].send({type: MessageTypes.callClusterMethod, index : -1, messageIndex: message.messageIndex, methodName : message.methodName, result : arguments});
            }
          } catch (err) {
            console.error(err);
          }
        });
      } else if (message.type == MessageTypes.notify) {
        this.notifyWorkers(message.notifyName, message.args, message.index);
      }
    }
  }
  
  ClusterManager.prototype.callClusterMethodLocal = function(wi, moduleName, exportedName, methodName, args, resultHandler) {
    var exported;
    var mod;
    if (moduleName) {
      try {
        mod = require(moduleName);
      } catch (e) {
        resultHandler(e);
      }
      if (!mod) {
        resultHandler(new Error("module not found " + moduleName));
        return;
      }
    } else {
      mod = module.exports;
    }
    exported = mod[exportedName];
    if (exported && methodName) {
      if (exported[methodName]) {
        try {
          var f = exported[methodName];
          callFunction(f, exported, args, resultHandler, wi);
        } catch (e) {
          resultHandler(e);
        }
      } else {
        resultHandler(new Error("method not implemented " + methodName));
      }
    } else if (exported) {
      try {
        var f = exported;
        callFunction(f, exported, args, resultHandler, wi);
      } catch (e) {
        resultHandler(e);
      }
    } else {
      resultHandler(new Error("object not exported " + exportedName));
    }
  }
  
  var notifyWorker = function(worker, notifyName, args, indexInCluster) {
    try {
      worker.send({type: MessageTypes.notify, index : indexInCluster, notifyName : notifyName, args : args});
    } catch (err) {
      console.error(err);
    }
  }
  
  ClusterManager.prototype.notifyWorkers = function (notifyName, args, indexInCluster) {
    this.workers.forEach(function(worker, index) {
      if (index != indexInCluster) {
        notifyWorker(worker, notifyName, args, indexInCluster);
      }
    });
  }

  ClusterManager.prototype.notifyWorkersForAddingPlugin = function(pluginDef, resultHandler, indexInCluster) {
    this.rememberNodeState(Notifications.addDynamicPlugin, pluginDef);
    this.notifyWorkers(Notifications.addDynamicPlugin, pluginDef, indexInCluster);
    resultHandler(true);
  }

  ClusterManager.prototype.rememberNodeState = function(type, object) {
    if (!this.nodeStates) {
      this.nodeStates = new Map();
    }
    var nodeState = this.nodeStates.get(type);
    if (!nodeState) {
      nodeState = this.createNodeStateFor(type);
    }
    this.nodeStates.set(type, nodeState);
    nodeState.remember(object);
  }

  ClusterManager.prototype.restoreNodeState = function(worker) {
    if (this.nodeStates) {
      Array.from(this.nodeStates.values()).forEach(function(nodeState) {
        nodeState.restore(worker);
      });
    }
  }

  ClusterManager.prototype.createNodeStateFor = function(type) {
    if (Notifications.addDynamicPlugin === type) {
      return {
        pluginDefsMap: new Map(),
        remember: function(pluginDef){
          if ("identifier" in pluginDef) {
            this.pluginDefsMap.set(pluginDef.identifier, pluginDef);
          }
        },
        restore: function(worker) {
          Array.from(this.pluginDefsMap.values()).forEach(function(pluginDef) {
            notifyWorker(worker, Notifications.addDynamicPlugin, pluginDef, -1);
          });
        }
      };
    } else {
      return {
        remember: function(){},
        restore: function(){}
      };
    }
  }
} else {
  //Worker code
  
  var getIndexInCluster = function() {
    return process.env.index;
  }
  
  ClusterManager.prototype.getIndexInCluster = getIndexInCluster;
  
  ClusterManager.prototype.reportCpuUsage = function(percent) {
    process.send({type : MessageTypes.reportCpuUsage, index : this.getIndexInCluster(), percent : percent});
  }

  ClusterManager.prototype.reportInitialized = function() {
    process.send({type : MessageTypes.reportInitialized, index : this.getIndexInCluster()});
  }
  
  ClusterManager.prototype.handleMessageFromMaster = function(message) {
    if (message.type) {
      if (message.type == MessageTypes.notify) {
        //console.log("Notification from " + message.index + ": " + message.notifyName);
        this.emit(message.notifyName, message.index, message.args);
      }
    }
  }
  
  ClusterManager.prototype.createProxyServerWorker = function() {
    const ProxyServer = require('./index');
    const proxyServer = new ProxyServer(this.appConfig, this.configJSON, this.startUpConfig, this.configLocation);
    proxyServer.start();
    this.reportInitialized();
    var thatClusterManager = this;
    setInterval(function() {
      var usagePercent = thatClusterManager.getCpuUsagePercent();
      if (usagePercent !== undefined) {
        thatClusterManager.reportCpuUsage(usagePercent);
      }
    }, 10000).unref();
    process.on('message', function(message) {
      thatClusterManager.handleMessageFromMaster(message);
    });
  }
  
  ClusterManager.prototype.getMessageIndex = function () {
    return this.messageIndex++;
  }
  
  ClusterManager.prototype.callClusterMethodRemote = function (moduleName, importedName, methodName, args, callback, onerror = this.onError, timeout = 1000) {
    var promise = new Promise((resolve, reject) => {
      var thisMessageIndex = this.getMessageIndex();
      var messageListener = function(message) {
        if (message.type) {
          if (message.type == MessageTypes.callClusterMethod && message.messageIndex == thisMessageIndex) {
            process.removeListener('message', messageListener);
            clearTimeout(timeoutTimer);
            if (message.error) {
              reject(message.error);
            } else {
              resolve(message.result);
              //resolve.apply(this, message.result);
            }
          }
        }
      }
      process.on('message', messageListener);
      process.send({type : MessageTypes.callClusterMethod, index : this.getIndexInCluster(), messageIndex : thisMessageIndex, moduleName : moduleName, importedName : importedName, methodName : methodName, args : args});
      var timeoutTimer = setTimeout(function() {
        process.removeListener('message', messageListener);
        reject("Timeout call " + moduleName + "/" + importedName + "/" + methodName);
      }, timeout);
      timeoutTimer.unref();
    });
    return promise.then(callback, onerror);
  }
  
  ClusterManager.prototype.notifyCluster = function (notifyName, args, indexInCluster, callback, onerror = this.onError) {
    var promise = new Promise((resolve, reject) => {
      process.send({type : MessageTypes.notify, index : indexInCluster, notifyName : notifyName, args : args}, function() {
        resolve(true);
      });
    });
    return promise.then(callback, onerror);
  }

  ClusterManager.prototype.initOnce = function (handler) {
    this.once(Notifications.initOnce, handler);
  }

  ClusterManager.prototype.onScanPlugins = function(handler) {
    this.on(Notifications.scanPlugins, handler);
  }  

  ClusterManager.prototype.onAddDynamicPlugin = function(handler) {
    this.on(Notifications.addDynamicPlugin, handler);
  }

  ClusterManager.prototype.addDynamicPlugin = function(pluginDef) {
    this.callClusterMethodRemote(null, "clusterManager", "notifyWorkersForAddingPlugin", [pluginDef],
      function() {
      },
      function(e) {
        console.log("Error adding plugin: " + e);
      }
    );
  }
<<<<<<< HEAD

=======
  
>>>>>>> 216f659e
  ClusterManager.prototype.reloadAllWorkers = function() {
    this.callClusterMethodRemote(null, "clusterManager", "reloadAllWorkers", [],
      function() {
      },
      function(e) {
        console.log("Error adding plugin: " + e);
      }
    );
  }

<<<<<<< HEAD
  ClusterManager.prototype.setOverrideFileConfig = function(override) {
    this.callClusterMethodRemote(null, "clusterManager", "setOverrideFileConfig", [override],
      function() {
      },
      function(e) {
        console.log("Error setting override: " + e);
      }
    );
  }
=======
  ClusterManager.prototype.scanForNewPlugins = function(cb) {
    console.log("YEET YEET");
    this.callClusterMethodRemote(null, "clusterManager", "scanForNewPlugins", [],
      function() {
        cb();
      },
      function(e) {
        console.log("Error adding plugin: " + e);
      }
    );
  }

>>>>>>> 216f659e
}

ClusterManager.prototype.start = function(appConfig, configJSON, startUpConfig, configLocation) {
  this.appConfig = appConfig;
  this.configJSON = configJSON;
  this.startUpConfig = startUpConfig;
  this.configLocation = configLocation;
  if (cluster.isMaster) {
    console.log(`Master ${process.pid} is running.`);
    this.initializing(function() {
      this.startWorkers();
    }.bind(this));
  } else {
    console.log(`Worker ${this.getIndexInCluster()} pid ${process.pid}`);
    this.createProxyServerWorker();
  }
}

ClusterManager.prototype.callClusterMethod = function (moduleName, importedName, methodName, argsArray, callback, onerror = this.onError, timeout = 1000) {
  if (cluster.isMaster) {
    return this.callClusterMethodLocal(-1, moduleName, importedName, methodName, argsArray, callback);
  } else {
    return this.callClusterMethodRemote(moduleName, importedName, methodName, argsArray, callback, onerror, timeout);
  }
}

ClusterManager.prototype.notifyOthers = function (notifyName, args, callback, onerror = this.onError) {
  if (cluster.isMaster) {
    return this.notifyWorkers(notifyName, args, -1);
  } else {
    return this.notifyCluster(notifyName, args, this.getIndexInCluster(), callback, onerror);
  }
}

const clusterManager = new ClusterManager();
process.clusterManager = clusterManager;

module.exports.clusterManager = clusterManager;
/*
  This program and the accompanying materials are
  made available under the terms of the Eclipse Public License v2.0 which accompanies
  this distribution, and is available at https://www.eclipse.org/legal/epl-v20.html
  
  SPDX-License-Identifier: EPL-2.0
  
  Copyright Contributors to the Zowe Project.
*/<|MERGE_RESOLUTION|>--- conflicted
+++ resolved
@@ -151,22 +151,18 @@
     console.log(`keys=`,workerKeys);
     workerKeys.forEach((key)=> {
       let worker = workers[key];
-<<<<<<< HEAD
-=======
-      console.log(`worker=`,worker);
->>>>>>> 216f659e
       console.log('killing worker pid='+worker.process.pid);
       delete workers[key];
       worker.kill();
     });
   }
 
-<<<<<<< HEAD
   ClusterManager.prototype.setOverrideFileConfig = function(override){
     process.env.overrideFileConfig = override;
     this.overrideFileConfig = override;
     console.log('clusterManager.js: setOverrideFileConfig called.  env.overrideFileConfig=' + process.env.overrideFileConfig);
-=======
+  }
+  
   ClusterManager.prototype.scanForNewPlugins = function() {
     let workers = Object.assign({},this.workers);
     const workerKeys = Object.keys(workers);
@@ -183,7 +179,6 @@
    ClusterManager.prototype.notifyWorkersForAddingPlugin = function(resultHandler, indexInCluster) {
     this.notifyWorkers(Notifications.scanPlugins, indexInCluster);
     resultHandler(true);
->>>>>>> 216f659e
   }
 
   ClusterManager.prototype.startWorkers = function() {
@@ -494,11 +489,7 @@
       }
     );
   }
-<<<<<<< HEAD
-
-=======
-  
->>>>>>> 216f659e
+  
   ClusterManager.prototype.reloadAllWorkers = function() {
     this.callClusterMethodRemote(null, "clusterManager", "reloadAllWorkers", [],
       function() {
@@ -509,7 +500,6 @@
     );
   }
 
-<<<<<<< HEAD
   ClusterManager.prototype.setOverrideFileConfig = function(override) {
     this.callClusterMethodRemote(null, "clusterManager", "setOverrideFileConfig", [override],
       function() {
@@ -519,7 +509,6 @@
       }
     );
   }
-=======
   ClusterManager.prototype.scanForNewPlugins = function(cb) {
     console.log("YEET YEET");
     this.callClusterMethodRemote(null, "clusterManager", "scanForNewPlugins", [],
@@ -532,7 +521,6 @@
     );
   }
 
->>>>>>> 216f659e
 }
 
 ClusterManager.prototype.start = function(appConfig, configJSON, startUpConfig, configLocation) {
